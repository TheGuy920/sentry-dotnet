--- conflicted
+++ resolved
@@ -27,8 +27,6 @@
     /// <param name="hint">An optional hint providing high level context for the source of the event</param>
     /// <returns>The Id of the event.</returns>
     public SentryId CaptureEvent(SentryEvent evt, Scope? scope = null, SentryHint? hint = null);
-<<<<<<< HEAD
-=======
 
     /// <summary>
     /// Captures feedback from the user.
@@ -37,16 +35,12 @@
     /// <param name="scope">An optional scope to be applied to the event.</param>
     /// <param name="hint">An optional hint providing high level context for the source of the event</param>
     public void CaptureFeedback(SentryFeedback feedback, Scope? scope = null, SentryHint? hint = null);
->>>>>>> a2011af2
 
     /// <summary>
     /// Captures a user feedback.
     /// </summary>
     /// <param name="userFeedback">The user feedback to send to Sentry.</param>
-<<<<<<< HEAD
-=======
     [Obsolete("Use CaptureFeedback instead.")]
->>>>>>> a2011af2
     public void CaptureUserFeedback(UserFeedback userFeedback);
 
     /// <summary>
