--- conflicted
+++ resolved
@@ -1,14 +1,4 @@
 using Microsoft.AspNetCore;
-<<<<<<< HEAD
-using Microsoft.AspNetCore.Builder;
-using Microsoft.AspNetCore.Hosting;
-using Microsoft.AspNetCore.Routing;
-using Microsoft.Extensions.Logging;
-using Microsoft.Extensions.DependencyInjection;
-using Microsoft.Extensions.Hosting;
-using Sentry.AspNetCore;
-=======
->>>>>>> c6a660b1
 
 namespace Sentry.Samples.AspNetCore.Basic;
 
@@ -16,87 +6,9 @@
 {
     public static void Main(string[] args)
     {
-<<<<<<< HEAD
-        public static void Main(string[] args)
-        {
-            BuildWebHost(args).Run();
-            // or
-            //BuildHost(args).Run();
-        }
-
-        public static IWebHost BuildWebHost(string[] args) =>
-            WebHost.CreateDefaultBuilder(args)
-                // Add Sentry integration
-                // In this example, DSN and Release are set via environment variable:
-                // See: Properties/launchSettings.json
-                .UseSentry()
-                // It can also be defined via configuration (including appsettings.json)
-                // or coded explicitly, via parameter like:
-                // .UseSentry("dsn") or .UseSentry(o => o.Dsn = ""; o.Release = "1.0"; ...)
-                // The App:
-                .Configure(ConfigureApp)
-                .Build();
-
-        public static IHost BuildHost(string[] args) =>
-            Host.CreateDefaultBuilder(args)
-                // Add Sentry integration
-                // In this example, DSN and Release are set via environment variable:
-                // See: Properties/launchSettings.json
-                .UseSentry()
-                // It can also be defined via configuration (including appsettings.json)
-                // or coded explicitly, via parameter like:
-                // .UseSentry("dsn") or .UseSentry(o => o.Dsn = ""; o.Release = "1.0"; ...)
-                .ConfigureWebHost(webBuilder =>
-                {
-                    // Note that it's NOT needed to also call UseSentry here. That's because it's already hooked through IHostBuilder
-                    webBuilder.Configure(ConfigureApp);
-                })
-                .Build();
-
-        private static void ConfigureApp(IApplicationBuilder app)
-        {
-            // An example ASP.NET Core middleware that throws an
-            // exception when serving a request to path: /throw
-            app.UseRouting();
-
-            // Enable Sentry performance monitoring
-            app.UseSentryTracing();
-
-            app.UseEndpoints(endpoints =>
-            {
-                // Reported events will be grouped by route pattern
-                endpoints.MapGet("/throw/{message?}", context =>
-                {
-                    var exceptionMessage = context.GetRouteValue("message") as string;
-
-                    var log = context.RequestServices.GetRequiredService<ILoggerFactory>()
-                        .CreateLogger<Program>();
-
-                    log.LogInformation("Handling some request...");
-
-                    var hub = context.RequestServices.GetRequiredService<IHub>();
-                    hub.ConfigureScope(s =>
-                    {
-                        // More data can be added to the scope like this:
-                        s.SetTag("Sample", "ASP.NET Core"); // indexed by Sentry
-                        s.SetExtra("Extra!", "Some extra information");
-                    });
-
-                    log.LogInformation("Logging info...");
-                    log.LogWarning("Logging some warning!");
-
-                    // The following exception will be captured by the SDK and the event
-                    // will include the Log messages and any custom scope modifications
-                    // as exemplified above.
-                    throw new Exception(
-                        exceptionMessage ?? "An exception thrown from the ASP.NET Core pipeline"
-                    );
-                });
-            });
-        }
-    }
-=======
         BuildWebHost(args).Run();
+        // or
+        //BuildHost(args).Run();
     }
 
     public static IWebHost BuildWebHost(string[] args) =>
@@ -111,46 +23,64 @@
             // .UseSentry("dsn") or .UseSentry(o => o.Dsn = ""; o.Release = "1.0"; ...)
 
             // The App:
-            .Configure(app =>
+            .Configure(ConfigureApp)
+            .Build();
+
+    public static IHost BuildHost(string[] args) =>
+        Host.CreateDefaultBuilder(args)
+
+            // Add Sentry integration
+            // In this example, DSN and Release are set via environment variable:
+            // See: Properties/launchSettings.json
+            .UseSentry()
+            // It can also be defined via configuration (including appsettings.json)
+            // or coded explicitly, via parameter like:
+            // .UseSentry("dsn") or .UseSentry(o => o.Dsn = ""; o.Release = "1.0"; ...)
+            .ConfigureWebHost(webBuilder =>
             {
-                // An example ASP.NET Core middleware that throws an
-                // exception when serving a request to path: /throw
-                app.UseRouting();
-
-                // Enable Sentry performance monitoring
-                app.UseSentryTracing();
-
-                app.UseEndpoints(endpoints =>
-                {
-                    // Reported events will be grouped by route pattern
-                    endpoints.MapGet("/throw/{message?}", context =>
-                    {
-                        var exceptionMessage = context.GetRouteValue("message") as string;
-
-                        var log = context.RequestServices.GetRequiredService<ILoggerFactory>()
-                            .CreateLogger<Program>();
-
-                        log.LogInformation("Handling some request...");
-
-                        var hub = context.RequestServices.GetRequiredService<IHub>();
-                        hub.ConfigureScope(s =>
-                        {
-                            // More data can be added to the scope like this:
-                            s.SetTag("Sample", "ASP.NET Core"); // indexed by Sentry
-                            s.SetExtra("Extra!", "Some extra information");
-                        });
-
-                        log.LogInformation("Logging info...");
-                        log.LogWarning("Logging some warning!");
-
-                        // The following exception will be captured by the SDK and the event
-                        // will include the Log messages and any custom scope modifications
-                        // as exemplified above.
-                        throw new Exception(
-                            exceptionMessage ?? "An exception thrown from the ASP.NET Core pipeline");
-                    });
-                });
+                // Note that it's NOT needed to also call UseSentry here. That's because it's already hooked through IHostBuilder
+                webBuilder.Configure(ConfigureApp);
             })
             .Build();
->>>>>>> c6a660b1
+
+    private static void ConfigureApp(IApplicationBuilder app)
+    {
+        // An example ASP.NET Core middleware that throws an
+        // exception when serving a request to path: /throw
+        app.UseRouting();
+
+        // Enable Sentry performance monitoring
+        app.UseSentryTracing();
+
+        app.UseEndpoints(endpoints =>
+        {
+            // Reported events will be grouped by route pattern
+            endpoints.MapGet("/throw/{message?}", context =>
+            {
+                var exceptionMessage = context.GetRouteValue("message") as string;
+
+                var log = context.RequestServices.GetRequiredService<ILoggerFactory>()
+                    .CreateLogger<Program>();
+
+                log.LogInformation("Handling some request...");
+
+                var hub = context.RequestServices.GetRequiredService<IHub>();
+                hub.ConfigureScope(s =>
+                {
+                    // More data can be added to the scope like this:
+                    s.SetTag("Sample", "ASP.NET Core"); // indexed by Sentry
+                    s.SetExtra("Extra!", "Some extra information");
+                });
+
+                log.LogInformation("Logging info...");
+                log.LogWarning("Logging some warning!");
+
+                // The following exception will be captured by the SDK and the event
+                // will include the Log messages and any custom scope modifications
+                // as exemplified above.
+                throw new Exception(
+                    exceptionMessage ?? "An exception thrown from the ASP.NET Core pipeline");
+            });
+        });
+    }
 }