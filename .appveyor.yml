--- conflicted
+++ resolved
@@ -1,33 +1,20 @@
 version: "{build}"
-<<<<<<< HEAD
 image: Visual Studio 2019
 environment:
   global:
     DOTNET_SKIP_FIRST_TIME_EXPERIENCE: "1" # Used by the dotnet SDK prior to v3.0
     DOTNET_CLI_TELEMETRY_OPTOUT: "1"
-test: off
-=======
-image: Visual Studio 2017
-environment:
-  global:
-    DOTNET_SKIP_FIRST_TIME_EXPERIENCE: 1
-    DOTNET_CLI_TELEMETRY_OPTOUT: 1
   ZEUS_HOOK_BASE:
     secure: dcqtt6sxxBV0tDkXmPZOy0iOx17uW6ZfrPOivyLDzHaS9JeWUES653Lly9ZHQm7qZn1qbs4hL4BYaNSrhD5kraY9FXBkwtNmUC9eAxL/n8QtRFJu5uXrkSpewn+UAqbghVXAKCxOhD9WJYG72g+QcqmEBTZiO1RxRJhwsLBR5YY=
->>>>>>> afd65b92ed7122a628dc3631711b407f56e9a8a8
 branches:
   only:
     - master
     - /^release\/.*$/
-<<<<<<< HEAD
-=======
 install:
   # Push job information to Zeus
   - npm install -g @zeus-ci/cli
-  - zeus job update --status=pending -B "%APPVEYOR_PULL_REQUEST_TITLE%" -J "%APPVEYOR_JOB_NAME%" ||
-    echo "%$APPVEYOR_REPO_BRANCH%" | findstr /V "release/">nul
+  - bash scripts\zeus.sh report_pending
 test: off
->>>>>>> afd65b92ed7122a628dc3631711b407f56e9a8a8
 build_script:
   - ps: ./build.ps1
 dotnet_csproj:
@@ -37,11 +24,6 @@
   package_version: "{version}"
 artifacts:
   - path: '**\*.nupkg'
-<<<<<<< HEAD
-install:
-  # Push job information to Zeus
-  - npm install -g @zeus-ci/cli
-  - bash scripts\zeus.sh report_pending
 on_success:
   - ps: |
       $env:PATH = 'C:\msys64\usr\bin;' + $env:PATH
@@ -51,18 +33,4 @@
       # Upload *.nupkg files to Zeus
       bash scripts/zeus.sh upload_artifacts
 on_failure:
-  - bash scripts\zeus.sh report_failed
-=======
-
-on_success:
-  - ps: >
-      $ErrorActionreferencePreference = "stop";
-      Resolve-Path -Relative .\src\*\bin\Release\*.nupkg |
-        Foreach-Object { zeus upload -t "application/zip+nupkg" $_};
-      if ($?) { zeus job update --status=passed }
-        else { $host.SetShouldExit(1) }
-
-on_failure:
-  - zeus job update --status=failed ||
-    echo "%$APPVEYOR_REPO_BRANCH%" | findstr /V "release/">nul
->>>>>>> afd65b92ed7122a628dc3631711b407f56e9a8a8+  - bash scripts\zeus.sh report_failed