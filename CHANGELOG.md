# Changelog

## Unreleased

<<<<<<< HEAD
## 4.0.0-alpha.0

This release brings support for .NET 8 Native AOT publishing and cleans up some of the old APIs that have outlived their use.

Additionally, we're dropping support for some of the old target frameworks, please check this [GitHub Discussion](https://github.com/getsentry/sentry-dotnet/discussions/2776) for details why.

### .NET target frameworks changes

- **Replace support for .NET Framework 4.6.1 with 4.6.2** ([#2786](https://github.com/getsentry/sentry-dotnet/pull/2786))

  .NET Framework 4.6.1 was announced in Nov 30, 2015. And went out of support over a year ago, on Apr 26, 2022.

- **Replace support for .NET 6 on mobile (e.g: `net6.0-android`) with .NET 7** ([#2624](https://github.com/getsentry/sentry-dotnet/pull/2604))

  .NET 6 on mobile is out of support since May 2023 and with .NET 8, it's no longer possible to build .NET 6 Mobile specific targets.
  For that reason, we're moving the mobile specific TFMs from `net6.0-platform` to `net7.0-platform`.

  Mobile apps still on .NET 6 will pull the `Sentry` .NET 6, which offers the .NET-only features,
  without native/platform specific bindings and SDKs. See [this ticket for more details](https://github.com/getsentry/sentry-dotnet/issues/2623).

- **Drop .NET Core 3.1 and .NET 5 support** ([#2787](https://github.com/getsentry/sentry-dotnet/pull/2787))

- **Drop Tizen support** ([#2734](https://github.com/getsentry/sentry-dotnet/pull/2734))

### API breaking Changes

- Setting `SentryOptions.Dsn` to `null` now throws `ArgumentNullException` during initialization. ([#2655](https://github.com/getsentry/sentry-dotnet/pull/2655))
- Enable `CaptureFailedRequests` by default ([#2688](https://github.com/getsentry/sentry-dotnet/pull/2688))

#### Removed APIs

- `IHasMeasurements` has been removed, use `ISpanData` instead. ([#2659](https://github.com/getsentry/sentry-dotnet/pull/2659))
- `IHasBreadcrumbs` has been removed, use `IEventLike` instead. ([#2670](https://github.com/getsentry/sentry-dotnet/pull/2670))
- `ISpanContext` has been removed, use `ITraceContext` instead. ([#2668](https://github.com/getsentry/sentry-dotnet/pull/2668))
- `IHasTransactionNameSource` has been removed, use `ITransactionContext` instead. ([#2654](https://github.com/getsentry/sentry-dotnet/pull/2654))
- ([#2694](https://github.com/getsentry/sentry-dotnet/pull/2694))
- Unused `StackFrame.InstructionOffset` has been removed. ([#2691](https://github.com/getsentry/sentry-dotnet/pull/2691))
- Unused `Scope.Platform` property  has been removed. ([#2695](https://github.com/getsentry/sentry-dotnet/pull/2695))
- Obsolete setter `Sentry.PlatformAbstractions.Runtime.Identifier` has been removed ([2764](https://github.com/getsentry/sentry-dotnet/pull/2764))
- `Sentry.Values<T>` is now internal as it is never exposed in the public API ([#2771](https://github.com/getsentry/sentry-dotnet/pull/2771))
- `TracePropagationTarget` class has been removed, use the `SubstringOrRegexPattern` class instead. ([#2763](https://github.com/getsentry/sentry-dotnet/pull/2763))

#### Changed APIs

- `WithScope` and `WithScopeAsync` methods have been removed. We have discovered that these methods didn't work correctly in certain desktop contexts, especially when using a global scope. ([#2717](https://github.com/getsentry/sentry-dotnet/pull/2717))

  Replace your usage of `WithScope` with overloads of `Capture*` methods:

  - `SentrySdk.CaptureEvent(SentryEvent @event, Action<Scope> scopeCallback)`
  - `SentrySdk.CaptureMessage(string message, Action<Scope> scopeCallback)`
  - `SentrySdk.CaptureException(Exception exception, Action<Scope> scopeCallback)`

  ```c#
  // Before
  SentrySdk.WithScope(scope =>
  {
    scope.SetTag("key", "value");
    SentrySdk.CaptureEvent(new SentryEvent());
  });

  // After
  SentrySdk.CaptureEvent(new SentryEvent(), scope =>
  {
    // Configure your scope here
    scope.SetTag("key", "value");
  });
  ```

- `ISentryClient.CaptureEvent` overloads have been replaced by a single method accepting optional `Hint` and `Scope` parameters. You will need to pass `hint` as a named parameter from code that calls `CaptureEvent` without passing a `scope` argument. ([#2749](https://github.com/getsentry/sentry-dotnet/pull/2749))
- `ISpan` and `ITransaction` have been renamed to `ISpanTracer` and `ITransactionTracer`. You will need to update any references to these interfaces in your code to use the new interface names ([#2731](https://github.com/getsentry/sentry-dotnet/pull/2731))
- `TransactionContext` and `SpanContext` constructors were updated. If you're constructing instances of these classes, you will need to adjust the order in which you pass parameters to these. ([#2694](https://github.com/getsentry/sentry-dotnet/pull/2694), [#2696](https://github.com/getsentry/sentry-dotnet/pull/2696))
- The `DiagnosticLogger` signature for `LogError` and `LogFatal` changed to take the `exception` as the first parameter. That way it does no longer get mixed up with the TArgs. The `DiagnosticLogger` now also received an overload for `LogError` and `LogFatal` that accepts a message only. ([#2715](https://github.com/getsentry/sentry-dotnet/pull/2715))
- `Distribution` added to `IEventLike`. ([#2660](https://github.com/getsentry/sentry-dotnet/pull/2660))
- `StackFrame`'s `ImageAddress`, `InstructionAddress` and `FunctionId` changed to `long?`. ([#2691](https://github.com/getsentry/sentry-dotnet/pull/2691))
- `DebugImage.ImageAddress` changed to `long?`. ([#2725](https://github.com/getsentry/sentry-dotnet/pull/2725))
- Contexts now inherits from `IDictionary` rather than `ConcurrentDictionary`. The specific dictionary being used is an implementation detail. ([#2729](https://github.com/getsentry/sentry-dotnet/pull/2729))
- Transaction names for ASP.NET Core are now consistently named `HTTP-VERB /path` (e.g. `GET /home`). Previously the leading forward slash was missing for some endpoints. ([#2808](https://github.com/getsentry/sentry-dotnet/pull/2808))
- `DebugImage` and `DebugMeta` moved to `Sentry.Protocol` namespace. ([#2815](https://github.com/getsentry/sentry-dotnet/pull/2815))

### Fixes

- Don't add WinUI exception integration on mobile platforms ([#2821](https://github.com/getsentry/sentry-dotnet/pull/2821))

### Features

#### Native AOT

Native AOT publishing for compilation support for .NET 7+ has been added to Sentry, Sentry.Serilog, Sentry.Profiling, Sentry.OpenTelemetry and Sentry.NLog. There are some functional differences when publishing Native AOT:

- `StackTraceMode.Enhanced` is ignored because it's not available when publishing Native AOT. The mechanism to generate these ehanced stack traces relies heavily on reflection which isn't compatible with trimming.
- Reflection cannot be leveraged for JSON Serialization and you may need to use `SentryOptions.AddJsonSerializerContext` to supply a serialization context for types that you'd like to send to Sentry (e.g. in the `Span.Context`). ([#2732](https://github.com/getsentry/sentry-dotnet/pull/2732), [#2793](https://github.com/getsentry/sentry-dotnet/pull/2793))
- WinUI applications: when publishing Native AOT, Sentry isn't able to automatically register an unhandled exception handler  because that relies on reflection. You'll need to [register the unhandled event handler manually](https://github.com/getsentry/sentry-dotnet/issues/2778) instead.

### Dependencies

- Upgraded to NLog version 5. ([#2697](https://github.com/getsentry/sentry-dotnet/pull/2697))
- Integrate `sentry-native` as a static library in Native AOT builds to enable symbolication. ([#2704](https://github.com/getsentry/sentry-dotnet/pull/2704))

## Unreleased - 3.x
=======
### Fixes

 - `CaptureFailedRequests` and `FailedRequestStatusCodes` are now getting respected by the Cocoa SDK. This is relevant for MAUI apps where requests are getting handled natively ([#2744](https://github.com/getsentry/sentry-dotnet/issues/2744))
>>>>>>> f5c26441

### Dependencies

- Bump Cocoa SDK from v8.15.0 to v8.15.2 ([#2812](https://github.com/getsentry/sentry-dotnet/pull/2812), [#2816](https://github.com/getsentry/sentry-dotnet/pull/2816))
  - [changelog](https://github.com/getsentry/sentry-cocoa/blob/main/CHANGELOG.md#8152)
  - [diff](https://github.com/getsentry/sentry-cocoa/compare/8.15.0...8.15.2)
- Bump CLI from v2.21.2 to v2.21.4 ([#2811](https://github.com/getsentry/sentry-dotnet/pull/2811), [#2834](https://github.com/getsentry/sentry-dotnet/pull/2834))
  - [changelog](https://github.com/getsentry/sentry-cli/blob/master/CHANGELOG.md#2214)
  - [diff](https://github.com/getsentry/sentry-cli/compare/2.21.2...2.21.4)

## 3.41.0

- Speed up SDK init ([#2784](https://github.com/getsentry/sentry-dotnet/pull/2784))

### Fixes

- Fixed chaining on the IApplicationBuilder for methods like UseRouting and UseEndpoints ([#2726](https://github.com/getsentry/sentry-dotnet/pull/2726))

### Dependencies

- Bump Cocoa SDK from v8.13.0 to v8.15.0 ([#2722](https://github.com/getsentry/sentry-dotnet/pull/2722), [#2740](https://github.com/getsentry/sentry-dotnet/pull/2740), [#2746](https://github.com/getsentry/sentry-dotnet/pull/2746), [#2801](https://github.com/getsentry/sentry-dotnet/pull/2801))
  - [changelog](https://github.com/getsentry/sentry-cocoa/blob/main/CHANGELOG.md#8150)
  - [diff](https://github.com/getsentry/sentry-cocoa/compare/8.13.0...8.15.0)
- Bump Java SDK from v6.30.0 to v6.33.1 ([#2723](https://github.com/getsentry/sentry-dotnet/pull/2723), [#2741](https://github.com/getsentry/sentry-dotnet/pull/2741), [#2783](https://github.com/getsentry/sentry-dotnet/pull/2783), [#2803](https://github.com/getsentry/sentry-dotnet/pull/2803))
  - [changelog](https://github.com/getsentry/sentry-java/blob/main/CHANGELOG.md#6331)
  - [diff](https://github.com/getsentry/sentry-java/compare/6.30.0...6.33.1)

## 3.40.1

### Fixes

- ISentryUserFactory is now public so users can register their own implementations via DI ([#2719](https://github.com/getsentry/sentry-dotnet/pull/2719))

## 3.40.0

### Obsoletion

- `WithScope` and `WithScopeAsync` have been proven to not work correctly in desktop contexts when using a global scope. They are now deprecated in favor of the overloads of `CaptureEvent`, `CaptureMessage`, and `CaptureException`. Those methods provide a callback to a configurable scope. ([#2677](https://github.com/getsentry/sentry-dotnet/pull/2677))
- `StackFrame.InstructionOffset` has not been used in the SDK and has been ignored on the server for years. ([#2689](https://github.com/getsentry/sentry-dotnet/pull/2689))

### Features

- Release of Azure Functions (Isolated Worker/Out-of-Process) support ([#2686](https://github.com/getsentry/sentry-dotnet/pull/2686))

### Fixes

- Scope is now correctly applied to Transactions when using OpenTelemetry on ASP.NET Core ([#2690](https://github.com/getsentry/sentry-dotnet/pull/2690))

### Dependencies

- Bump CLI from v2.20.7 to v2.21.2 ([#2645](https://github.com/getsentry/sentry-dotnet/pull/2645), [#2647](https://github.com/getsentry/sentry-dotnet/pull/2647), [#2698](https://github.com/getsentry/sentry-dotnet/pull/2698))
  - [changelog](https://github.com/getsentry/sentry-cli/blob/master/CHANGELOG.md#2212)
  - [diff](https://github.com/getsentry/sentry-cli/compare/2.20.7...2.21.2)
- Bump Cocoa SDK from v8.12.0 to v8.13.0 ([#2653](https://github.com/getsentry/sentry-dotnet/pull/2653))
  - [changelog](https://github.com/getsentry/sentry-cocoa/blob/main/CHANGELOG.md#8130)
  - [diff](https://github.com/getsentry/sentry-cocoa/compare/8.12.0...8.13.0)
- Bump Java SDK from v6.29.0 to v6.30.0 ([#2685](https://github.com/getsentry/sentry-dotnet/pull/2685))
  - [changelog](https://github.com/getsentry/sentry-java/blob/main/CHANGELOG.md#6300)
  - [diff](https://github.com/getsentry/sentry-java/compare/6.29.0...6.30.0)

## 3.40.0-beta.0

### Features

- Reduced the memory footprint of `SpanId` by refactoring the ID generation ([#2619](https://github.com/getsentry/sentry-dotnet/pull/2619))
- Reduced the memory footprint of `SpanTracer` by initializing the tags lazily ([#2636](https://github.com/getsentry/sentry-dotnet/pull/2636))
- Added distributed tracing without performance for Azure Function Workers ([#2630](https://github.com/getsentry/sentry-dotnet/pull/2630))
- The SDK now provides and overload of `ContinueTrace` that accepts headers as `string` ([#2601](https://github.com/getsentry/sentry-dotnet/pull/2601))
- Sentry tracing middleware now gets configured automatically ([#2602](https://github.com/getsentry/sentry-dotnet/pull/2602))
- Added memory optimisations for GetLastActiveSpan ([#2642](https://github.com/getsentry/sentry-dotnet/pull/2642))

### Fixes

- Resolved issue identifying users with OpenTelemetry ([#2618](https://github.com/getsentry/sentry-dotnet/pull/2618))

### Azure Functions Beta

- Package name changed from `Sentry.AzureFunctions.Worker` to `Sentry.Azure.Functions.Worker`. Note AzureFunctions now is split by a `.`. ([#2637](https://github.com/getsentry/sentry-dotnet/pull/2637))

### Dependencies

- Bump CLI from v2.20.6 to v2.20.7 ([#2604](https://github.com/getsentry/sentry-dotnet/pull/2604))
  - [changelog](https://github.com/getsentry/sentry-cli/blob/master/CHANGELOG.md#2207)
  - [diff](https://github.com/getsentry/sentry-cli/compare/2.20.6...2.20.7)
- Bump Cocoa SDK from v8.11.0 to v8.12.0 ([#2640](https://github.com/getsentry/sentry-dotnet/pull/2640))
  - [changelog](https://github.com/getsentry/sentry-cocoa/blob/main/CHANGELOG.md#8120)
  - [diff](https://github.com/getsentry/sentry-cocoa/compare/8.11.0...8.12.0)

## 3.39.1

### Fixes

- Added Sentry.AspNet.csproj back to Sentry-CI-Build-macOS.slnf ([#2612](https://github.com/getsentry/sentry-dotnet/pull/2612))

## 3.39.0

### Features

- Added additional `DB` attributes to automatically generated spans like `name` and `provider` ([#2583](https://github.com/getsentry/sentry-dotnet/pull/2583))
- `Hints` now accept attachments provided as a file path via `AddAttachment` method ([#2585](https://github.com/getsentry/sentry-dotnet/pull/2585))

### Fixes

- Resolved an isse where the SDK would throw an exception while attempting to set the DynamicSamplingContext but the context exists already. ([#2592](https://github.com/getsentry/sentry-dotnet/pull/2592))

### Dependencies

- Bump CLI from v2.20.5 to v2.20.6 ([#2590](https://github.com/getsentry/sentry-dotnet/pull/2590))
  - [changelog](https://github.com/getsentry/sentry-cli/blob/master/CHANGELOG.md#2206)
  - [diff](https://github.com/getsentry/sentry-cli/compare/2.20.5...2.20.6)
- Bump Cocoa SDK from v8.10.0 to v8.11.0 ([#2594](https://github.com/getsentry/sentry-dotnet/pull/2594))
  - [changelog](https://github.com/getsentry/sentry-cocoa/blob/main/CHANGELOG.md#8110)
  - [diff](https://github.com/getsentry/sentry-cocoa/compare/8.10.0...8.11.0)
- Bump Java SDK from v6.28.0 to v6.29.0 ([#2599](https://github.com/getsentry/sentry-dotnet/pull/2599))
  - [changelog](https://github.com/getsentry/sentry-java/blob/main/CHANGELOG.md#6290)
  - [diff](https://github.com/getsentry/sentry-java/compare/6.28.0...6.29.0)

## 3.36.0

### Features

- Graphql client ([#2538](https://github.com/getsentry/sentry-dotnet/pull/2538))

### Fixes

- Android: Fix proguard/r8 mapping file upload ([#2574](https://github.com/getsentry/sentry-dotnet/pull/2574))

### Dependencies

- Bump Cocoa SDK from v8.9.5 to v8.10.0 ([#2546](https://github.com/getsentry/sentry-dotnet/pull/2546), [#2550](https://github.com/getsentry/sentry-dotnet/pull/2550))
  - [changelog](https://github.com/getsentry/sentry-cocoa/blob/main/CHANGELOG.md#8100)
  - [diff](https://github.com/getsentry/sentry-cocoa/compare/8.9.5...8.10.0)
- Bump gradle/gradle-build-action from 2.7.0 to 2.7.1 ([#2564](https://github.com/getsentry/sentry-dotnet/pull/2564))
  - [diff](https://github.com/gradle/gradle-build-action/compare/v2.7.0...v2.7.1)

## 3.35.1

### Fixes

- The SDK no longer creates transactions with their start date set to `Jan 01, 001` ([#2544](https://github.com/getsentry/sentry-dotnet/pull/2544))

### Dependencies

- Bump CLI from v2.20.4 to v2.20.5 ([#2539](https://github.com/getsentry/sentry-dotnet/pull/2539))
  - [changelog](https://github.com/getsentry/sentry-cli/blob/master/CHANGELOG.md#2205)
  - [diff](https://github.com/getsentry/sentry-cli/compare/2.20.4...2.20.5)
- Bump Cocoa SDK from v8.9.4 to v8.9.5 ([#2542](https://github.com/getsentry/sentry-dotnet/pull/2542))
  - [changelog](https://github.com/getsentry/sentry-cocoa/blob/main/CHANGELOG.md#895)
  - [diff](https://github.com/getsentry/sentry-cocoa/compare/8.9.4...8.9.5)

## 3.35.0

### Features

- Distributed tracing now works independently of the performance feature. This allows you to connect errors to other Sentry instrumented applications ([#2493](https://github.com/getsentry/sentry-dotnet/pull/2493))
- Added Sampling Decision to Trace Envelope Header ([#2495](https://github.com/getsentry/sentry-dotnet/pull/2495))
- Add MinimumEventLevel to Sentry.Log4Net and convert events below it to breadcrumbs ([#2505](https://github.com/getsentry/sentry-dotnet/pull/2505))
- Support transaction finishing automatically with 'idle timeout' (#2452)

### Fixes

- Fixed baggage propagation when an exception is thrown from middleware ([#2487](https://github.com/getsentry/sentry-dotnet/pull/2487))
- Fix Durable Functions preventing orchestrators from completing ([#2491](https://github.com/getsentry/sentry-dotnet/pull/2491))
- Re-enable HubTests.FlushOnDispose_SendsEnvelope ([#2492](https://github.com/getsentry/sentry-dotnet/pull/2492))
- Fixed SDK not sending exceptions via Blazor WebAssembly due to a `PlatformNotSupportedException` ([#2506](https://github.com/getsentry/sentry-dotnet/pull/2506))
- Align SDK with docs regarding session update for dropped events ([#2496](https://github.com/getsentry/sentry-dotnet/pull/2496))
- Introduced `HttpMessageHandler` in favor of the now deprecated `HttpClientHandler` on the options. This allows the SDK to support NSUrlSessionHandler on iOS ([#2503](https://github.com/getsentry/sentry-dotnet/pull/2503))
- Using `Activity.RecordException` now correctly updates the error status of OpenTelemetry Spans ([#2515](https://github.com/getsentry/sentry-dotnet/pull/2515))
- Fixed Transaction name not reporting correctly when using UseExceptionHandler ([#2511](https://github.com/getsentry/sentry-dotnet/pull/2511))
- log4net logging Level.All now maps to SentryLevel.Debug ([#2522]([url](https://github.com/getsentry/sentry-dotnet/pull/2522)))

### Dependencies

- Bump Java SDK from v6.25.1 to v6.28.0 ([#2484](https://github.com/getsentry/sentry-dotnet/pull/2484), [#2498](https://github.com/getsentry/sentry-dotnet/pull/2498), [#2517](https://github.com/getsentry/sentry-dotnet/pull/2517), [#2533](https://github.com/getsentry/sentry-dotnet/pull/2533))
  - [changelog](https://github.com/getsentry/sentry-java/blob/main/CHANGELOG.md#6280)
  - [diff](https://github.com/getsentry/sentry-java/compare/6.25.1...6.28.0)
- Bump CLI from v2.19.4 to v2.20.4 ([#2509](https://github.com/getsentry/sentry-dotnet/pull/2509), [#2518](https://github.com/getsentry/sentry-dotnet/pull/2518), [#2527](https://github.com/getsentry/sentry-dotnet/pull/2527), [#2530](https://github.com/getsentry/sentry-dotnet/pull/2530))
  - [changelog](https://github.com/getsentry/sentry-cli/blob/master/CHANGELOG.md#2204)
  - [diff](https://github.com/getsentry/sentry-cli/compare/2.19.4...2.20.4)
- Bump Cocoa SDK from v8.8.0 to v8.9.4 ([#2479](https://github.com/getsentry/sentry-dotnet/pull/2479), [#2483](https://github.com/getsentry/sentry-dotnet/pull/2483), [#2500](https://github.com/getsentry/sentry-dotnet/pull/2500), [#2510](https://github.com/getsentry/sentry-dotnet/pull/2510), [#2531](https://github.com/getsentry/sentry-dotnet/pull/2531))
  - [changelog](https://github.com/getsentry/sentry-cocoa/blob/main/CHANGELOG.md#894)
  - [diff](https://github.com/getsentry/sentry-cocoa/compare/8.8.0...8.9.4)

## 3.34.0

### Features

- Open Telemetry Support ([#2453](https://github.com/getsentry/sentry-dotnet/pull/2453))
- Added a MSBuild property `SentryUploadAndroidProguardMapping` to automatically upload the Proguard mapping file when targeting Android ([#2455](https://github.com/getsentry/sentry-dotnet/pull/2455))
- Symbolication for Single File Apps ([#2425](https://github.com/getsentry/sentry-dotnet/pull/2425))
- Add binding to `SwiftAsyncStacktraces` on iOS ([#2436](https://github.com/getsentry/sentry-dotnet/pull/2436))

### Fixes

- Builds targeting Android with `r8` enabled no longer crash during SDK init. The package now contains the required proguard rules ([#2450]https://github.com/getsentry/sentry-dotnet/pull/2450)
- Fix Sentry logger options for MAUI and Azure Functions ([#2423](https://github.com/getsentry/sentry-dotnet/pull/2423))

### Dependencies

- Bump Cocoa SDK from v8.7.3 to v8.8.0 ([#2427](https://github.com/getsentry/sentry-dotnet/pull/2427), [#2430](https://github.com/getsentry/sentry-dotnet/pull/2430))
  - [changelog](https://github.com/getsentry/sentry-cocoa/blob/main/CHANGELOG.md#880)
  - [diff](https://github.com/getsentry/sentry-cocoa/compare/8.7.3...8.8.0)
- Bump CLI from v2.18.1 to v2.19.4 ([#2428](https://github.com/getsentry/sentry-dotnet/pull/2428), [#2431](https://github.com/getsentry/sentry-dotnet/pull/2431), [#2451](https://github.com/getsentry/sentry-dotnet/pull/2451), [#2454](https://github.com/getsentry/sentry-dotnet/pull/2454))
  - [changelog](https://github.com/getsentry/sentry-cli/blob/master/CHANGELOG.md#2194)
  - [diff](https://github.com/getsentry/sentry-cli/compare/2.18.1...2.19.4)
- Bump Java SDK from v6.22.0 to v6.25.1 ([#2429](https://github.com/getsentry/sentry-dotnet/pull/2429), [#2440](https://github.com/getsentry/sentry-dotnet/pull/2440), [#2458](https://github.com/getsentry/sentry-dotnet/pull/2458), [#2476](https://github.com/getsentry/sentry-dotnet/pull/2476))
  - [changelog](https://github.com/getsentry/sentry-java/blob/main/CHANGELOG.md#6251)
  - [diff](https://github.com/getsentry/sentry-java/compare/6.22.0...6.25.1)

## 3.33.1

### Fixes

- SentryHttpMessageHandler added when AddHttpClient is before UseSentry ([#2390](https://github.com/getsentry/sentry-dotnet/pull/2390))
- Set the native sdk name for Android ([#2389](https://github.com/getsentry/sentry-dotnet/pull/2389))
- Fix db connection spans not finishing ([#2398](https://github.com/getsentry/sentry-dotnet/pull/2398))
- Various .NET MAUI fixes / improvements ([#2403](https://github.com/getsentry/sentry-dotnet/pull/2403))
  - The battery level was being reported incorrectly due to percentage multiplier.
  - The device architecture (x64, arm64, etc.) is now reported
  - On Windows, the OS type is now reported as "Windows" instead of "WinUI".  Additionally, the OS display version (ex, "22H2") is now included.
  - `UIKit`, `ABI.Microsoft` and `WinRT`  frames are now marked "system" instead of "in app".
- Reduce debug files uploaded ([#2404](https://github.com/getsentry/sentry-dotnet/pull/2404))
- Fix system frames being marked as "in-app" ([#2408](https://github.com/getsentry/sentry-dotnet/pull/2408))
  - NOTE: This important fix corrects a value that is used during issue grouping, so you may receive new alerts for existing issues after deploying this update.
- DB Connection spans presented poorly ([#2409](https://github.com/getsentry/sentry-dotnet/pull/2409))
- Populate scope's Cookies property ([#2411](https://github.com/getsentry/sentry-dotnet/pull/2411))
- Fix UWP GateKeeper errors ([#2415](https://github.com/getsentry/sentry-dotnet/pull/2415))
- Fix sql client db name ([#2418](https://github.com/getsentry/sentry-dotnet/pull/2418))

### Dependencies

- Bump Cocoa SDK from v8.7.2 to v8.7.3 ([#2394](https://github.com/getsentry/sentry-dotnet/pull/2394))
  - [changelog](https://github.com/getsentry/sentry-cocoa/blob/main/CHANGELOG.md#873)
  - [diff](https://github.com/getsentry/sentry-cocoa/compare/8.7.2...8.7.3)
- Bump Java SDK from v6.19.1 to v6.22.0 ([#2395](https://github.com/getsentry/sentry-dotnet/pull/2395), [#2405](https://github.com/getsentry/sentry-dotnet/pull/2405), [#2417](https://github.com/getsentry/sentry-dotnet/pull/2417))
  - [changelog](https://github.com/getsentry/sentry-java/blob/main/CHANGELOG.md#6220)
  - [diff](https://github.com/getsentry/sentry-java/compare/6.19.1...6.22.0)

## 3.33.0

### Features

- .NET SDK changes for exception groups ([#2287](https://github.com/getsentry/sentry-dotnet/pull/2287))
  - This changes how `AggregateException` is handled.  Instead of filtering them out client-side, the SDK marks them as an "exception group",
    and adds includes data that represents the hierarchical structure of inner exceptions. Sentry now recognizes this server-side,
    improving the accuracy of the issue detail page.
  - Accordingly, the `KeepAggregateException` option is now obsolete and does nothing.  Please remove any usages of `KeepAggregateException`.
  - NOTE: If running Self-Hosted Sentry, you should wait to adopt this SDK update until after updating to the 23.6.0 (est. June 2023) release of Sentry.
    The effect of updating the SDK early will be as if `KeepAggregateException = true` was set.  That will not break anything, but may affect issue grouping and alerts.

### Fixes

- Status messages when uploading symbols or sources are improved. ([#2307](https://github.com/getsentry/sentry-dotnet/issues/2307))

### Dependencies

- Bump CLI from v2.18.0 to v2.18.1 ([#2386](https://github.com/getsentry/sentry-dotnet/pull/2386))
  - [changelog](https://github.com/getsentry/sentry-cli/blob/master/CHANGELOG.md#2181)
  - [diff](https://github.com/getsentry/sentry-cli/compare/2.18.0...2.18.1)

## 3.32.0

### Features

- Azure Functions (Isolated Worker/Out-of-Process) support ([#2346](https://github.com/getsentry/sentry-dotnet/pull/2346))
  - Initial `beta.1` release.  Please give it a try and let us know how it goes!
  - Documentation is TBD.  For now, see `/samples/Sentry.Samples.Azure.Functions.Worker`.

- Add `Hint` support  ([#2351](https://github.com/getsentry/sentry-dotnet/pull/2351))
  - Currently, this allows you to manipulate attachments in the various "before" event delegates.
  - Hints can also be used in event and transaction processors by implementing `ISentryEventProcessorWithHint` or `ISentryTransactionProcessorWithHint`, instead of `ISentryEventProcessor` or `ISentryTransactionProcessor`.
  - Note: Obsoletes the `BeforeSend`, `BeforeSendTransaction`, and `BeforeBreadcrumb` properties on the `SentryOptions` class.  They have been replaced with `SetBeforeSend`, `SetBeforeSendTransaction`, and `SetBeforeBreadcrumb` respectively.  Each one provides overloads both with and without a `Hint` object.

- Allow setting the active span on the scope ([#2364](https://github.com/getsentry/sentry-dotnet/pull/2364))
  - Note: Obsoletes the `Scope.GetSpan` method in favor of a `Scope.Span` property (which now has a setter as well).

- Remove authority from URLs sent to Sentry ([#2365](https://github.com/getsentry/sentry-dotnet/pull/2365))
- Add tag filters to `SentryOptions` ([#2367](https://github.com/getsentry/sentry-dotnet/pull/2367))

### Fixes

- Fix `EnableTracing` option conflict with `TracesSampleRate` ([#2368](https://github.com/getsentry/sentry-dotnet/pull/2368))
  - NOTE: This is a potentially breaking change, as the `TracesSampleRate` property has been made nullable.
    Though extremely uncommon, if you are _retrieving_ the `TracesSampleRate` property for some reason, you will need to account for nulls.
    However, there is no change to the behavior or _typical_ usage of either of these properties.

- CachedTransport gracefully handles malformed envelopes during processing  ([#2371](https://github.com/getsentry/sentry-dotnet/pull/2371))
- Remove extraneous iOS simulator resources when building MAUI apps using Visual Studio "Hot Restart" mode, to avoid hitting Windows max path  ([#2384](https://github.com/getsentry/sentry-dotnet/pull/2384))


### Dependencies

- Bump Cocoa SDK from v8.6.0 to v8.7.1 ([#2359](https://github.com/getsentry/sentry-dotnet/pull/2359), [#2370](https://github.com/getsentry/sentry-dotnet/pull/2370))
  - [changelog](https://github.com/getsentry/sentry-cocoa/blob/main/CHANGELOG.md#871)
  - [diff](https://github.com/getsentry/sentry-cocoa/compare/8.6.0...8.7.1)
- Bump Java SDK from v6.18.1 to v6.19.1 ([#2374](https://github.com/getsentry/sentry-dotnet/pull/2374), [#2381](https://github.com/getsentry/sentry-dotnet/pull/2381))
  - [changelog](https://github.com/getsentry/sentry-java/blob/main/CHANGELOG.md#6191)
  - [diff](https://github.com/getsentry/sentry-java/compare/6.18.1...6.19.1)
- Bump Cocoa SDK from v8.6.0 to v8.7.2 ([#2359](https://github.com/getsentry/sentry-dotnet/pull/2359), [#2370](https://github.com/getsentry/sentry-dotnet/pull/2370), [#2375](https://github.com/getsentry/sentry-dotnet/pull/2375))
  - [changelog](https://github.com/getsentry/sentry-cocoa/blob/main/CHANGELOG.md#872)
  - [diff](https://github.com/getsentry/sentry-cocoa/compare/8.6.0...8.7.2)
- Bump CLI from v2.17.5 to v2.18.0 ([#2380](https://github.com/getsentry/sentry-dotnet/pull/2380))
  - [changelog](https://github.com/getsentry/sentry-cli/blob/master/CHANGELOG.md#2180)
  - [diff](https://github.com/getsentry/sentry-cli/compare/2.17.5...2.18.0)

## 3.31.0

### Features

- Initial work to support profiling in a future release. ([#2206](https://github.com/getsentry/sentry-dotnet/pull/2206))
- Create a Sentry event for failed HTTP requests ([#2320](https://github.com/getsentry/sentry-dotnet/pull/2320))
- Improve `WithScope` and add `WithScopeAsync` ([#2303](https://github.com/getsentry/sentry-dotnet/pull/2303)) ([#2309](https://github.com/getsentry/sentry-dotnet/pull/2309))
- Build .NET Standard 2.1 for Unity ([#2328](https://github.com/getsentry/sentry-dotnet/pull/2328))
- Add `RemoveExceptionFilter`, `RemoveEventProcessor` and `RemoveTransactionProcessor` extension methods on `SentryOptions` ([#2331](https://github.com/getsentry/sentry-dotnet/pull/2331))
- Include Dynamic Sampling Context with error events, when there's a transaction ([#2332](https://github.com/getsentry/sentry-dotnet/pull/2332))

### Fixes

- Buffer payloads asynchronously when appropriate ([#2297](https://github.com/getsentry/sentry-dotnet/pull/2297))
- Restore `System.Reflection.Metadata` dependency for .NET Core 3 ([#2302](https://github.com/getsentry/sentry-dotnet/pull/2302))
- Capture open transactions on disabled hubs ([#2319](https://github.com/getsentry/sentry-dotnet/pull/2319))
- Remove session breadcrumbs ([#2333](https://github.com/getsentry/sentry-dotnet/pull/2333))
- Support synchronous `HttpClient.Send` in `SentryHttpMessageHandler` ([#2336](https://github.com/getsentry/sentry-dotnet/pull/2336))
- Fix ASP.NET Core issue with missing context when using capture methods that configure scope ([#2339](https://github.com/getsentry/sentry-dotnet/pull/2339))
- Improve debug file upload handling ([#2349](https://github.com/getsentry/sentry-dotnet/pull/2349))

### Dependencies

- Bump CLI from v2.17.0 to v2.17.5 ([#2298](https://github.com/getsentry/sentry-dotnet/pull/2298), [#2318](https://github.com/getsentry/sentry-dotnet/pull/2318), [#2321](https://github.com/getsentry/sentry-dotnet/pull/2321), [#2345](https://github.com/getsentry/sentry-dotnet/pull/2345))
  - [changelog](https://github.com/getsentry/sentry-cli/blob/master/CHANGELOG.md#2175)
  - [diff](https://github.com/getsentry/sentry-cli/compare/2.17.0...2.17.5)
- Bump Cocoa SDK from v8.4.0 to v8.6.0 ([#2310](https://github.com/getsentry/sentry-dotnet/pull/2310), [#2344](https://github.com/getsentry/sentry-dotnet/pull/2344))
  - [changelog](https://github.com/getsentry/sentry-cocoa/blob/main/CHANGELOG.md#860)
  - [diff](https://github.com/getsentry/sentry-cocoa/compare/8.4.0...8.6.0)
- Bump Java SDK from v6.17.0 to v6.18.1 ([#2338](https://github.com/getsentry/sentry-dotnet/pull/2338), [#2343](https://github.com/getsentry/sentry-dotnet/pull/2343))
  - [changelog](https://github.com/getsentry/sentry-java/blob/main/CHANGELOG.md#6181)
  - [diff](https://github.com/getsentry/sentry-java/compare/6.17.0...6.18.1)

## 3.30.0

### Features

- Add `FileDiagnosticLogger` to assist with debugging the SDK ([#2242](https://github.com/getsentry/sentry-dotnet/pull/2242))
- Attach stack trace when events have captured an exception without a stack trace ([#2266](https://github.com/getsentry/sentry-dotnet/pull/2266))
- Add `Scope.Clear` and `Scope.ClearBreadcrumbs` methods ([#2284](https://github.com/getsentry/sentry-dotnet/pull/2284))
- Improvements to exception mechanism data ([#2294](https://github.com/getsentry/sentry-dotnet/pull/2294))

### Fixes

- Normalize StackFrame in-app resolution for modules & function prefixes ([#2234](https://github.com/getsentry/sentry-dotnet/pull/2234))
- Calling `AddAspNet` more than once should not block all errors from being sent ([#2253](https://github.com/getsentry/sentry-dotnet/pull/2253))
- Fix Sentry CLI arguments when using custom URL or auth token parameters ([#2259](https://github.com/getsentry/sentry-dotnet/pull/2259))
- Sentry.AspNetCore fix transaction name when path base is used and route starts with a slash ([#2265](https://github.com/getsentry/sentry-dotnet/pull/2265))
- Fix Baggage header parsing in ASP.NET (Framework) ([#2293](https://github.com/getsentry/sentry-dotnet/pull/2293))

### Dependencies

- Bump Cocoa SDK from v8.3.0 to v8.4.0 ([#2237](https://github.com/getsentry/sentry-dotnet/pull/2237), [#2248](https://github.com/getsentry/sentry-dotnet/pull/2248), [#2251](https://github.com/getsentry/sentry-dotnet/pull/2251), [#2285](https://github.com/getsentry/sentry-dotnet/pull/2285))
  - [changelog](https://github.com/getsentry/sentry-cocoa/blob/main/CHANGELOG.md#840)
  - [diff](https://github.com/getsentry/sentry-cocoa/compare/8.3.0...8.4.0)

- Bump CLI from v2.14.4 to v2.17.0 ([#2238](https://github.com/getsentry/sentry-dotnet/pull/2238), [#2244](https://github.com/getsentry/sentry-dotnet/pull/2244), [#2252](https://github.com/getsentry/sentry-dotnet/pull/2252), [#2264](https://github.com/getsentry/sentry-dotnet/pull/2264), [#2292](https://github.com/getsentry/sentry-dotnet/pull/2292))
  - [changelog](https://github.com/getsentry/sentry-cli/blob/master/CHANGELOG.md#2170)
  - [diff](https://github.com/getsentry/sentry-cli/compare/2.14.4...2.17.0)

- Bump Java SDK from v6.15.0 to v6.17.0 ([#2243](https://github.com/getsentry/sentry-dotnet/pull/2243), [#2277](https://github.com/getsentry/sentry-dotnet/pull/2277))
  - [changelog](https://github.com/getsentry/sentry-java/blob/main/CHANGELOG.md#6170)
  - [diff](https://github.com/getsentry/sentry-java/compare/6.15.0...6.17.0)

## 3.29.1

### Fixes

- Get debug image for Full PDB format on Windows ([#2222](https://github.com/getsentry/sentry-dotnet/pull/2222))
- Fix debug files not uploading for `packages.config` nuget ([#2224](https://github.com/getsentry/sentry-dotnet/pull/2224))

### Dependencies

- Bump Cocoa SDK from v8.2.0 to v8.3.0 ([#2220](https://github.com/getsentry/sentry-dotnet/pull/2220))
  - [changelog](https://github.com/getsentry/sentry-cocoa/blob/main/CHANGELOG.md#830)
  - [diff](https://github.com/getsentry/sentry-cocoa/compare/8.2.0...8.3.0)

## 3.29.0

**Notice:** The `<SentryUploadSymbols>` MSBuild property previously defaulted to `true` for projects compiled in `Release` configuration.
It is now `false` by default.  To continue uploading symbols, you must opt-in by setting it to `true`.
See the [MSBuild Setup](https://docs.sentry.io/platforms/dotnet/configuration/msbuild/) docs for further details.

### Features

- Added basic functionality to support `View Hierarchy` ([#2163](https://github.com/getsentry/sentry-dotnet/pull/2163))
- Allow `SentryUploadSources` to work even when not uploading symbols ([#2197](https://github.com/getsentry/sentry-dotnet/pull/2197))
- Add support for `BeforeSendTransaction` ([#2188](https://github.com/getsentry/sentry-dotnet/pull/2188))
- Add `EnableTracing` option to simplify enabling tracing ([#2201](https://github.com/getsentry/sentry-dotnet/pull/2201))
- Make `SentryUploadSymbols` strictly opt-in ([#2216](https://github.com/getsentry/sentry-dotnet/pull/2216))

### Fixes

- Fix assembly not found on Android in Debug configuration ([#2175](https://github.com/getsentry/sentry-dotnet/pull/2175))
- Fix context object with circular reference prevents event from being sent ([#2210](https://github.com/getsentry/sentry-dotnet/pull/2210))

### Dependencies

- Bump Java SDK from v6.13.1 to v6.15.0 ([#2185](https://github.com/getsentry/sentry-dotnet/pull/2185), [#2207](https://github.com/getsentry/sentry-dotnet/pull/2207))
  - [changelog](https://github.com/getsentry/sentry-java/blob/main/CHANGELOG.md#6150)
  - [diff](https://github.com/getsentry/sentry-java/compare/6.13.1...6.15.0)
- Bump CLI from v2.12.0 to v2.14.4 ([#2187](https://github.com/getsentry/sentry-dotnet/pull/2187), [#2215](https://github.com/getsentry/sentry-dotnet/pull/2215))
  - [changelog](https://github.com/getsentry/sentry-cli/blob/master/CHANGELOG.md#2144)
  - [diff](https://github.com/getsentry/sentry-cli/compare/2.12.0...2.14.4)
- Bump Java SDK from v6.13.1 to v6.14.0 ([#2185](https://github.com/getsentry/sentry-dotnet/pull/2185))
  - [changelog](https://github.com/getsentry/sentry-java/blob/main/CHANGELOG.md#6140)
  - [diff](https://github.com/getsentry/sentry-java/compare/6.13.1...6.14.0)
- Bump CLI from v2.12.0 to v2.14.3 ([#2187](https://github.com/getsentry/sentry-dotnet/pull/2187), [#2208](https://github.com/getsentry/sentry-dotnet/pull/2208))
  - [changelog](https://github.com/getsentry/sentry-cli/blob/master/CHANGELOG.md#2143)
  - [diff](https://github.com/getsentry/sentry-cli/compare/2.12.0...2.14.3)
- Bump Cocoa SDK from v7.31.5 to v8.2.0 ([#2203](https://github.com/getsentry/sentry-dotnet/pull/2203))
  - [changelog](https://github.com/getsentry/sentry-cocoa/blob/main/CHANGELOG.md#820)
  - [diff](https://github.com/getsentry/sentry-cocoa/compare/7.31.5...8.2.0)

## 3.28.1

### Fixes

- Fix MAUI missing breadcrumbs for lifecycle and UI events ([#2170](https://github.com/getsentry/sentry-dotnet/pull/2170))
- Fix hybrid sdk names ([#2171](https://github.com/getsentry/sentry-dotnet/pull/2171))
- Fix ASP.NET sdk name ([#2172](https://github.com/getsentry/sentry-dotnet/pull/2172))

## 3.28.0

### Features

- Added `instruction_addr_adjustment` attribute to SentryStackTrace ([#2151](https://github.com/getsentry/sentry-dotnet/pull/2151))

### Fixes

- Workaround Visual Studio "Pair to Mac" issue (on Windows), and Update bundled Cocoa SDK to version 7.31.5 ([#2164](https://github.com/getsentry/sentry-dotnet/pull/2164))
- Sentry SDK assemblies no longer have PDBs embedded. Debug symbols are uploaded to `nuget.org` as `snupkg` packages  ([#2166](https://github.com/getsentry/sentry-dotnet/pull/2166))

### Dependencies

- Bump Java SDK from v6.13.0 to v6.13.1 ([#2168](https://github.com/getsentry/sentry-dotnet/pull/2168))
  - [changelog](https://github.com/getsentry/sentry-java/blob/main/CHANGELOG.md#6131)
  - [diff](https://github.com/getsentry/sentry-java/compare/6.13.0...6.13.1)

## 3.27.1

### Fixes

- Fix Sentry CLI MSBuild for Xamarin and NetFX ([#2154](https://github.com/getsentry/sentry-dotnet/pull/2154))
- Log aborted HTTP requests as debug instead of error ([#2155](https://github.com/getsentry/sentry-dotnet/pull/2155))

## 3.27.0

### Features

- Publish `Sentry.Android.AssemblyReader` as a separate nuget package (for reuse by `Sentry.Xamarin`) ([#2127](https://github.com/getsentry/sentry-dotnet/pull/2127))
- Improvements for Sentry CLI integration ([#2145](https://github.com/getsentry/sentry-dotnet/pull/2145))
- Update bundled Android SDK to version 6.13.0 ([#2147](https://github.com/getsentry/sentry-dotnet/pull/2147))

## 3.26.2

### Fixes

- Fix Sentry CLI integration on Windows ([#2123](https://github.com/getsentry/sentry-dotnet/pull/2123)) ([#2124](https://github.com/getsentry/sentry-dotnet/pull/2124))

## 3.26.1

### Fixes

- Fix issue with Sentry CLI msbuild properties ([#2119](https://github.com/getsentry/sentry-dotnet/pull/2119))

## 3.26.0

### Features

- Use Sentry CLI after build to upload symbols ([#2107](https://github.com/getsentry/sentry-dotnet/pull/2107))

### Fixes

- Logging info instead of warning when skipping debug images ([#2101](https://github.com/getsentry/sentry-dotnet/pull/2101))
- Fix unhandled exception not captured when hub disabled ([#2103](https://github.com/getsentry/sentry-dotnet/pull/2103))
- Fix Android support for Portable PDB format when app uses split APKs ([#2108](https://github.com/getsentry/sentry-dotnet/pull/2108))
- Fix session ending as crashed for unobserved task exceptions ([#2112](https://github.com/getsentry/sentry-dotnet/pull/2112))
- Set absolute path when stripping project path on stack frame ([#2117](https://github.com/getsentry/sentry-dotnet/pull/2117))

## 3.25.0

### Features

- Add support for Portable PDB format ([#2050](https://github.com/getsentry/sentry-dotnet/pull/2050))
- Update bundled Android SDK to version 6.10.0([#2095](https://github.com/getsentry/sentry-dotnet/pull/2095))
- Update bundled Cocoa SDK to version 7.31.4 ([#2096](https://github.com/getsentry/sentry-dotnet/pull/2096))

### Fixes

- Fix db warnings caused by transaction sampled out ([#2097](https://github.com/getsentry/sentry-dotnet/pull/2097))

## 3.24.1

### Fixes

- Fix missing stack trace on UnobservedTaskException ([#2067](https://github.com/getsentry/sentry-dotnet/pull/2067))
- Fix warning caused by db connection span closed prematurely ([#2068](https://github.com/getsentry/sentry-dotnet/pull/2068))
- Attach db connections to child spans correctly ([#2071](https://github.com/getsentry/sentry-dotnet/pull/2071))
- Improve MAUI event bindings ([#2089](https://github.com/getsentry/sentry-dotnet/pull/2089))

## 3.24.0

### Features

- Simplify API for flushing events ([#2030](https://github.com/getsentry/sentry-dotnet/pull/2030))
- Update bundled Cocoa SDK to version 7.31.1 ([#2053](https://github.com/getsentry/sentry-dotnet/pull/2053))
- Update bundled Android SDK to version 6.7.1 ([#2058](https://github.com/getsentry/sentry-dotnet/pull/2058))

### Fixes

- Update unobserved task exception integration ([#2034](https://github.com/getsentry/sentry-dotnet/pull/2034))
- Fix trace propagation targets setter ([#2035](https://github.com/getsentry/sentry-dotnet/pull/2035))
- Fix DiagnosticSource integration disabled incorrectly with TracesSampler ([#2039](https://github.com/getsentry/sentry-dotnet/pull/2039))
- Update transitive dependencies to resolve security warnings ([#2045](https://github.com/getsentry/sentry-dotnet/pull/2045))
- Fix issue with Hot Restart for iOS ([#2047](https://github.com/getsentry/sentry-dotnet/pull/2047))
- Fix `CacheDirectoryPath` option on MAUI ([#2055](https://github.com/getsentry/sentry-dotnet/pull/2055))

## 3.23.1

### Fixes

- Fix concurrency bug in caching transport ([#2026](https://github.com/getsentry/sentry-dotnet/pull/2026))

## 3.23.0

### Features

- Update bundled Android SDK to version 6.5.0 ([#1984](https://github.com/getsentry/sentry-dotnet/pull/1984))
- Update bundled Cocoa SDK to version 7.28.0 ([#1988](https://github.com/getsentry/sentry-dotnet/pull/1988))
- Allow custom processors to be added as a scoped dependency ([#1979](https://github.com/getsentry/sentry-dotnet/pull/1979))
- Support DI for custom transaction processors ([#1993](https://github.com/getsentry/sentry-dotnet/pull/1993))
- Mark Transaction as aborted when unhandled exception occurs ([#1996](https://github.com/getsentry/sentry-dotnet/pull/1996))
- Build Windows and Tizen targets for `Sentry.Maui` ([#2005](https://github.com/getsentry/sentry-dotnet/pull/2005))
- Add Custom Measurements API ([#2013](https://github.com/getsentry/sentry-dotnet/pull/2013))
- Add `ISpan.GetTransaction` convenience method ([#2014](https://github.com/getsentry/sentry-dotnet/pull/2014))

### Fixes

- Split Android and Cocoa bindings into separate projects ([#1983](https://github.com/getsentry/sentry-dotnet/pull/1983))
  - NuGet package `Sentry` now depends on `Sentry.Bindings.Android` for `net6.0-android` targets.
  - NuGet package `Sentry` now depends on `Sentry.Bindings.Cocoa` for `net6.0-ios` and `net6.0-maccatalyst` targets.
- Exclude EF error message from logging ([#1980](https://github.com/getsentry/sentry-dotnet/pull/1980))
- Ensure logs with lower levels are captured by `Sentry.Extensions.Logging` ([#1992](https://github.com/getsentry/sentry-dotnet/pull/1992))
- Fix bug with pre-formatted strings passed to diagnostic loggers ([#2004](https://github.com/getsentry/sentry-dotnet/pull/2004))
- Fix DI issue by binding to MAUI using lifecycle events ([#2006](https://github.com/getsentry/sentry-dotnet/pull/2006))
- Unhide `SentryEvent.Exception` ([#2011](https://github.com/getsentry/sentry-dotnet/pull/2011))
- Bump `Google.Cloud.Functions.Hosting` to version 1.1.0 ([#2015](https://github.com/getsentry/sentry-dotnet/pull/2015))
- Fix default host issue for the Sentry Tunnel middleware ([#2019](https://github.com/getsentry/sentry-dotnet/pull/2019))

## 3.22.0

### Features

- `SentryOptions.AttachStackTrace` is now enabled by default. ([#1907](https://github.com/getsentry/sentry-dotnet/pull/1907))
- Update Sentry Android SDK to version 6.4.1 ([#1911](https://github.com/getsentry/sentry-dotnet/pull/1911))
- Update Sentry Cocoa SDK to version 7.24.1 ([#1912](https://github.com/getsentry/sentry-dotnet/pull/1912))
- Add `TransactionNameSource` annotation ([#1910](https://github.com/getsentry/sentry-dotnet/pull/1910))
- Use URL path in transaction names instead of "Unknown Route" ([#1919](https://github.com/getsentry/sentry-dotnet/pull/1919))
  - NOTE: This change effectively ungroups transactions that were previously grouped together under "Unkown Route".
- Add `User.Segment` property ([#1920](https://github.com/getsentry/sentry-dotnet/pull/1920))
- Add support for custom `JsonConverter`s ([#1934](https://github.com/getsentry/sentry-dotnet/pull/1934))
- Support more types for message template tags in SentryLogger ([#1945](https://github.com/getsentry/sentry-dotnet/pull/1945))
- Support Dynamic Sampling ([#1953](https://github.com/getsentry/sentry-dotnet/pull/1953))

### Fixes

- Reduce lock contention when sampling ([#1915](https://github.com/getsentry/sentry-dotnet/pull/1915))
- Dont send transaction for OPTIONS web request ([#1921](https://github.com/getsentry/sentry-dotnet/pull/1921))
- Fix missing details when aggregate exception is filtered out ([#1922](https://github.com/getsentry/sentry-dotnet/pull/1922))
- Exception filters should consider child exceptions of an `AggregateException` ([#1924](https://github.com/getsentry/sentry-dotnet/pull/1924))
- Add Blazor WASM detection to set IsGlobalModeEnabled to true ([#1931](https://github.com/getsentry/sentry-dotnet/pull/1931))
- Respect Transaction.IsSampled in SqlListener ([#1933](https://github.com/getsentry/sentry-dotnet/pull/1933))
- Ignore null Context values ([#1942](https://github.com/getsentry/sentry-dotnet/pull/1942))
- Tags should not differ based on current culture ([#1949](https://github.com/getsentry/sentry-dotnet/pull/1949))
- Always recalculate payload length ([#1957](https://github.com/getsentry/sentry-dotnet/pull/1957))
- Fix issues with envelope deserialization ([#1965](https://github.com/getsentry/sentry-dotnet/pull/1965))
- Set default trace status to `ok` instead of `unknown_error` ([#1970](https://github.com/getsentry/sentry-dotnet/pull/1970))
- Fix reported error count on a crashed session update ([#1972](https://github.com/getsentry/sentry-dotnet/pull/1972))

## 3.21.0

_Includes Sentry.Maui Preview 3_

### Features

- Add ISentryTransactionProcessor ([#1862](https://github.com/getsentry/sentry-dotnet/pull/1862))
- Added 'integrations' to SdkVersion ([#1820](https://github.com/getsentry/sentry-dotnet/pull/1820))
- Updated Sentry Android SDK to version 6.3.0 ([#1826](https://github.com/getsentry/sentry-dotnet/pull/1826))
- Add the Sentry iOS SDK ([#1829](https://github.com/getsentry/sentry-dotnet/pull/1829))
- Enable Scope Sync for iOS ([#1834](https://github.com/getsentry/sentry-dotnet/pull/1834))
- Add API for deliberately crashing an app ([#1842](https://github.com/getsentry/sentry-dotnet/pull/1842))
- Add Mac Catalyst target ([#1848](https://github.com/getsentry/sentry-dotnet/pull/1848))
- Add `Distribution` properties ([#1851](https://github.com/getsentry/sentry-dotnet/pull/1851))
- Add and configure options for the iOS SDK ([#1849](https://github.com/getsentry/sentry-dotnet/pull/1849))
- Set default `Release` and `Distribution` for iOS and Android ([#1856](https://github.com/getsentry/sentry-dotnet/pull/1856))
- Apply WinUI 3 exception handler in Sentry core ([#1863](https://github.com/getsentry/sentry-dotnet/pull/1863))
- Copy context info from iOS ([#1884](https://github.com/getsentry/sentry-dotnet/pull/1884))

### Fixes

- Parse "Mono Unity IL2CPP" correctly in platform runtime name ([#1742](https://github.com/getsentry/sentry-dotnet/pull/1742))
- Fix logging loop with NLog sentry ([#1824](https://github.com/getsentry/sentry-dotnet/pull/1824))
- Fix logging loop with Serilog sentry ([#1828](https://github.com/getsentry/sentry-dotnet/pull/1828))
- Skip attachment if stream is empty ([#1854](https://github.com/getsentry/sentry-dotnet/pull/1854))
- Allow some mobile options to be modified from defaults ([#1857](https://github.com/getsentry/sentry-dotnet/pull/1857))
- Fix environment name casing issue ([#1861](https://github.com/getsentry/sentry-dotnet/pull/1861))
- Null check HttpContext in SystemWebVersionLocator ([#1881](https://github.com/getsentry/sentry-dotnet/pull/1881))
- Fix detection of .NET Framework 4.8.1 ([#1885](https://github.com/getsentry/sentry-dotnet/pull/1885))
- Flush caching transport with main flush ([#1890](https://github.com/getsentry/sentry-dotnet/pull/1890))
- Fix Sentry interfering with MAUI's focus events ([#1891](https://github.com/getsentry/sentry-dotnet/pull/1891))
- Stop using `server-os` and `server-runtime` ([#1893](https://github.com/getsentry/sentry-dotnet/pull/1893))

## 3.20.1

### Fixes

- URGENT: Fix events rejected due to duplicate `sent_at` header when offline caching is enabled through `CacheDirectoryPath` ([#1818](https://github.com/getsentry/sentry-dotnet/pull/1818))
- Fix null ref in aspnet TryGetTraceHeader ([#1807](https://github.com/getsentry/sentry-dotnet/pull/1807))

## 3.20.0

### Features

- Use `sent_at` instead of `sentry_timestamp` to reduce clock skew ([#1690](https://github.com/getsentry/sentry-dotnet/pull/1690))
- Send project root path with events ([#1739](https://github.com/getsentry/sentry-dotnet/pull/1739))

### Fixes

- Detect MVC versioning in route ([#1731](https://github.com/getsentry/sentry-dotnet/pull/1731))
- Fix error with `ConcurrentHashMap` on Android <= 9 ([#1761](https://github.com/getsentry/sentry-dotnet/pull/1761))
- Minor improvements to `BackgroundWorker` ([#1773](https://github.com/getsentry/sentry-dotnet/pull/1773))
- Make GzipRequestBodyHandler respect async ([#1776](https://github.com/getsentry/sentry-dotnet/pull/1776))
- Fix race condition in handling of `InitCacheFlushTimeout` ([#1784](https://github.com/getsentry/sentry-dotnet/pull/1784))
- Fix exceptions on background thread not reported in Unity ([#1794](https://github.com/getsentry/sentry-dotnet/pull/1794))

## 3.19.0

_Includes Sentry.Maui Preview 2_

### Features

- Expose `EnumerateChainedExceptions` ([#1733](https://github.com/getsentry/sentry-dotnet/pull/1733))
- Android Scope Sync ([#1737](https://github.com/getsentry/sentry-dotnet/pull/1737))
- Enable logging in MAUI ([#1738](https://github.com/getsentry/sentry-dotnet/pull/1738))
- Support `IntPtr` and `UIntPtr` serialization ([#1746](https://github.com/getsentry/sentry-dotnet/pull/1746))
- Log Warning when secret is detected in DSN ([#1749](https://github.com/getsentry/sentry-dotnet/pull/1749))
- Catch permission exceptions on Android ([#1750](https://github.com/getsentry/sentry-dotnet/pull/1750))
- Enable offline caching in MAUI ([#1753](https://github.com/getsentry/sentry-dotnet/pull/1753))
- Send client report when flushing queue ([#1757](https://github.com/getsentry/sentry-dotnet/pull/1757))

### Fixes

- Set MAUI minimum version ([#1728](https://github.com/getsentry/sentry-dotnet/pull/1728))
- Don't allow `SentryDiagnosticListenerIntegration` to be added multiple times ([#1748](https://github.com/getsentry/sentry-dotnet/pull/1748))
- Catch permission exceptions for MAUI ([#1750](https://github.com/getsentry/sentry-dotnet/pull/1750))
- Don't allow newlines in diagnostic logger messages ([#1756](https://github.com/getsentry/sentry-dotnet/pull/1756))

## 3.18.0

_Includes Sentry.Maui Preview 1_

### Features

- Move tunnel functionality into Sentry.AspNetCore ([#1645](https://github.com/getsentry/sentry-dotnet/pull/1645))
- Make `HttpContext` available for sampling decisions ([#1682](https://github.com/getsentry/sentry-dotnet/pull/1682))
- Send the .NET Runtime Identifier to Sentry ([#1708](https://github.com/getsentry/sentry-dotnet/pull/1708))
- Added a new `net6.0-android` target for the `Sentry` core library, which bundles the [Sentry Android SDK](https://docs.sentry.io/platforms/android/):
  - Initial .NET 6 Android support ([#1288](https://github.com/getsentry/sentry-dotnet/pull/1288))
  - Update Android Support ([#1669](https://github.com/getsentry/sentry-dotnet/pull/1669))
  - Update Sentry-Android to 6.0.0-rc.1 ([#1686](https://github.com/getsentry/sentry-dotnet/pull/1686))
  - Update Sentry-Android to 6.0.0 ([#1697](https://github.com/getsentry/sentry-dotnet/pull/1697))
  - Set Java/Android SDK options ([#1694](https://github.com/getsentry/sentry-dotnet/pull/1694))
  - Refactor and update Android options ([#1705](https://github.com/getsentry/sentry-dotnet/pull/1705))
  - Add Android OS information to the event context ([#1716](https://github.com/getsentry/sentry-dotnet/pull/1716))
- Added a new `Sentry.Maui` integration library for the [.NET MAUI](https://dotnet.microsoft.com/apps/maui) platform:
  - Initial MAUI support ([#1663](https://github.com/getsentry/sentry-dotnet/pull/1663))
  - Continue with adding MAUI support ([#1670](https://github.com/getsentry/sentry-dotnet/pull/1670))
  - MAUI events become extra context in Sentry events ([#1706](https://github.com/getsentry/sentry-dotnet/pull/1706))
  - Add options for PII breadcrumbs from MAUI events ([#1709](https://github.com/getsentry/sentry-dotnet/pull/1709))
  - Add device information to the event context ([#1713](https://github.com/getsentry/sentry-dotnet/pull/1713))
  - Add platform OS information to the event context ([#1717](https://github.com/getsentry/sentry-dotnet/pull/1717))

### Fixes

- Remove IInternalSdkIntegration ([#1656](https://github.com/getsentry/sentry-dotnet/pull/1656))
- On async Main, dont unregister unhandled exception before capturing crash  ([#321](https://github.com/getsentry/sentry-dotnet/issues/321))
- Handle BadHttpRequestException from Kestrel inside SentryTunnelMiddleware ([#1673](https://github.com/getsentry/sentry-dotnet/pull/1673))
- Improve timestamp precision of transactions and spans ([#1680](https://github.com/getsentry/sentry-dotnet/pull/1680))
- Flatten AggregateException ([#1672](https://github.com/getsentry/sentry-dotnet/pull/1672))
  - NOTE: This can affect grouping. You can keep the original behavior by setting the option `KeepAggregateException` to `true`.
- Serialize stack frame addresses as strings. ([#1692](https://github.com/getsentry/sentry-dotnet/pull/1692))
- Improve serialization perf and fix memory leak in `SentryEvent` ([#1693](https://github.com/getsentry/sentry-dotnet/pull/1693))
- Add type checking in contexts TryGetValue ([#1700](https://github.com/getsentry/sentry-dotnet/pull/1700))
- Restore serialization of the `Platform` name ([#1702](https://github.com/getsentry/sentry-dotnet/pull/1702))

## 3.17.1

### Fixes

- Rework how the `InitCacheFlushTimeout` option is implemented. ([#1644](https://github.com/getsentry/sentry-dotnet/pull/1644))
- Add retry logic to the caching transport when moving files back from the processing folder. ([#1649](https://github.com/getsentry/sentry-dotnet/pull/1649))

## 3.17.0

**Notice:** If you are using self-hosted Sentry, this version and forward requires either Sentry version >= [21.9.0](https://github.com/getsentry/relay/blob/master/CHANGELOG.md#2190), or you must manually disable sending client reports via the `SendClientReports` option.

### Features

- Collect and send Client Reports to Sentry, which contain counts of discarded events. ([#1556](https://github.com/getsentry/sentry-dotnet/pull/1556))
- Expose `ITransport` and `SentryOptions.Transport` public, to support using custom transports ([#1602](https://github.com/getsentry/sentry-dotnet/pull/1602))
- Android native crash support ([#1288](https://github.com/getsentry/sentry-dotnet/pull/1288))

### Fixes

- Workaround `System.Text.Json` issue with Unity IL2CPP. ([#1583](https://github.com/getsentry/sentry-dotnet/pull/1583))
- Demystify stack traces for exceptions that fire in a `BeforeSend` callback. ([#1587](https://github.com/getsentry/sentry-dotnet/pull/1587))
- Obsolete `Platform` and always write `csharp` ([#1610](https://github.com/getsentry/sentry-dotnet/pull/1610))
- Fix a minor issue in the caching transport related to recovery of files from previous session. ([#1617](https://github.com/getsentry/sentry-dotnet/pull/1617))
- Better DisableAppDomainProcessExitFlush docs ([#1634](https://github.com/getsentry/sentry-dotnet/pull/1634))

## 3.16.0

### Features

- Use a default value of 60 seconds if a `Retry-After` header is not present. ([#1537](https://github.com/getsentry/sentry-dotnet/pull/1537))
- Add new Protocol definitions for DebugImages and AddressMode ([#1513](https://github.com/getsentry/sentry-dotnet/pull/1513))
- Add `HttpTransport` extensibility and synchronous serialization support ([#1560](https://github.com/getsentry/sentry-dotnet/pull/1560))
- Add `UseAsyncFileIO` to Sentry options (enabled by default) ([#1564](https://github.com/getsentry/sentry-dotnet/pull/1564))

### Fixes

- Fix event dropped by bad attachment when no logger is set. ([#1557](https://github.com/getsentry/sentry-dotnet/pull/1557))
- Ignore zero properties for MemoryInfo ([#1531](https://github.com/getsentry/sentry-dotnet/pull/1531))
- Cleanup diagnostic source ([#1529](https://github.com/getsentry/sentry-dotnet/pull/1529))
- Remove confusing message Successfully sent cached envelope ([#1542](https://github.com/getsentry/sentry-dotnet/pull/1542))
- Fix infinite loop in SentryDatabaseLogging.UseBreadcrumbs ([#1543](https://github.com/getsentry/sentry-dotnet/pull/1543))
- GetFromRuntimeInformation() in try-catch  ([#1554](https://github.com/getsentry/sentry-dotnet/pull/1554))
- Make `Contexts` properties more thread-safe ([#1571](https://github.com/getsentry/sentry-dotnet/pull/1571))
- Fix `PlatformNotSupportedException` exception on `net6.0-maccatalyst` targets ([#1567](https://github.com/getsentry/sentry-dotnet/pull/1567))
- In ASP.Net Core, make sure that `SentrySdk.LastEventId` is accessible from exception handler pages ([#1573](https://github.com/getsentry/sentry-dotnet/pull/1573))

## 3.15.0

### Features

- Expose ConfigureAppFrame as a public static function. ([#1493](https://github.com/getsentry/sentry-dotnet/pull/1493))

### Fixes

- Make `SentryDiagnosticSubscriber._disposableListeners` thread safe ([#1506](https://github.com/getsentry/sentry-dotnet/pull/1506))
- Adjust database span names by replacing `_` to `.`. `db.query_compiler` becomes `db.query.compile`. ([#1502](https://github.com/getsentry/sentry-dotnet/pull/1502))

## 3.14.1

### Fixes

- Fix caching transport with attachments ([#1489](https://github.com/getsentry/sentry-dotnet/pull/1489))
- Revert Sentry in implicit usings ([#1490](https://github.com/getsentry/sentry-dotnet/pull/1490))

## 3.14.0

### Features

- Add the delegate TransactionNameProvider to allow the name definition from Unknown transactions on ASP.NET Core ([#1421](https://github.com/getsentry/sentry-dotnet/pull/1421))
- SentrySDK.WithScope is now obsolete in favour of overloads of CaptureEvent, CaptureMessage, CaptureException ([#1412](https://github.com/getsentry/sentry-dotnet/pull/1412))
- Add Sentry to global usings when ImplicitUsings is enabled (`<ImplicitUsings>true</ImplicitUsings>`) ([#1398](https://github.com/getsentry/sentry-dotnet/pull/1398))
- The implementation of the background worker can now be changed ([#1450](https://github.com/getsentry/sentry-dotnet/pull/1450))
- Map reg key 528449 to net48 ([#1465](https://github.com/getsentry/sentry-dotnet/pull/1465))
- Improve logging for failed JSON serialization ([#1473](https://github.com/getsentry/sentry-dotnet/pull/1473))

### Fixes

- Handle exception from crashedLastRun callback ([#1328](https://github.com/getsentry/sentry-dotnet/pull/1328))
- Reduced the logger noise from EF when not using Performance Monitoring ([#1441](https://github.com/getsentry/sentry-dotnet/pull/1441))
- Create CachingTransport directories in constructor to avoid DirectoryNotFoundException ([#1432](https://github.com/getsentry/sentry-dotnet/pull/1432))
- UnobservedTaskException is now considered as Unhandled ([#1447](https://github.com/getsentry/sentry-dotnet/pull/1447))
- Avoid calls the Thread.CurrentThread where possible ([#1466](https://github.com/getsentry/sentry-dotnet/pull/1466))
- Rename thread pool protocol keys to snake case ([#1472](https://github.com/getsentry/sentry-dotnet/pull/1472))
- Treat IOException as a network issue ([#1476](https://github.com/getsentry/sentry-dotnet/pull/1476))
- Fix incorrect sdk name in envelope header ([#1474](https://github.com/getsentry/sentry-dotnet/pull/1474))
- Use Trace.WriteLine for TraceDiagnosticLogger ([#1475](https://github.com/getsentry/sentry-dotnet/pull/1475))
- Remove Exception filters to work around Unity bug on 2019.4.35f IL2CPP ([#1486](https://github.com/getsentry/sentry-dotnet/pull/1486))

## 3.13.0

### Features

- Add CaptureLastError as an extension method to the Server class on ASP.NET ([#1411](https://github.com/getsentry/sentry-dotnet/pull/1411))
- Add IsDynamicCode* to events ([#1418](https://github.com/getsentry/sentry-dotnet/pull/1418))

### Fixes

- Dispose of client should only flush ([#1354](https://github.com/getsentry/sentry-dotnet/pull/1354))

## 3.12.3

### Fixes

- Events no longer get dropped because of non-serializable contexts or attachments ([#1401](https://github.com/getsentry/sentry-dotnet/pull/1401))
- Add MemoryInfo to sentry event ([#1337](https://github.com/getsentry/sentry-dotnet/pull/1337))
- Report ThreadPool stats ([#1399](https://github.com/getsentry/sentry-dotnet/pull/1399))

## 3.12.2

### Fixes

- log through serialization ([#1388](https://github.com/getsentry/sentry-dotnet/pull/1388))
- Attaching byte arrays to the scope no longer leads to ObjectDisposedException ([#1384](https://github.com/getsentry/sentry-dotnet/pull/1384))
- Operation cancel while flushing cache no longer logs an errors ([#1352](https://github.com/getsentry/sentry-dotnet/pull/1352))
- Dont fail for attachment read error ([#1378](https://github.com/getsentry/sentry-dotnet/pull/1378))
- Fix file locking in attachments ([#1377](https://github.com/getsentry/sentry-dotnet/pull/1377))

## 3.12.1

### Features

- Dont log "Ignoring request with Size" when null ([#1348](https://github.com/getsentry/sentry-dotnet/pull/1348))
- Move to stable v6 for `Microsoft.Extensions.*` packages ([#1347](https://github.com/getsentry/sentry-dotnet/pull/1347))
- bump Ben.Demystifier adding support for Microsoft.Bcl.AsyncInterfaces([#1349](https://github.com/getsentry/sentry-dotnet/pull/1349))

### Fixes

- Fix EF Core garbage collected messages and ordering ([#1368](https://github.com/getsentry/sentry-dotnet/pull/1368))
- Update X-Sentry-Auth header to include correct sdk name and version ([#1333](https://github.com/getsentry/sentry-dotnet/pull/1333))

## 3.12.0

### Features

- Add automatic spans to Entity Framework operations ([#1107](https://github.com/getsentry/sentry-dotnet/pull/1107))

### Fixes

- Avoid using the same connection Span for the same ConnectionId ([#1317](https://github.com/getsentry/sentry-dotnet/pull/1317))
- Finish unfinished Spans on Transaction completion ([#1296](https://github.com/getsentry/sentry-dotnet/pull/1296))

## 3.12.0-alpha.1

### Features

- .NET 6 specific targets ([#939](https://github.com/getsentry/sentry-dotnet/pull/939))

## 3.11.1

### Fixes

- Forward the IP of the client with whe tunnel middleware ([#1310](getsentry/sentry-dotnet/pull/1310))

## 3.11.0

### Features

- Sentry Sessions status as Breadcrumbs ([#1263](https://github.com/getsentry/sentry-dotnet/pull/1263))
- Enhance GCP Integraction with performance monitoring and revision number ([#1286](https://github.com/getsentry/sentry-dotnet/pull/1286))
- Bump Ben.Demystifier to support .NET 6 ([#1290](https://github.com/getsentry/sentry-dotnet/pull/1290))

### Fixes

- ASP.NET Core: Data from Scope in options should be applied on each request ([#1270](https://github.com/getsentry/sentry-dotnet/pull/1270))
- Add missing `ConfigureAwaits(false)` for `async using` ([#1276](https://github.com/getsentry/sentry-dotnet/pull/1276))
- Fix missing handled tag when events are logged via an ASP.NET Core pipeline logger ([#1284](getsentry/sentry-dotnet/pull/1284))

## 3.10.0

### Features

- Add additional primitive values as tags on SentryLogger ([#1246](https://github.com/getsentry/sentry-dotnet/pull/1246))

### Fixes

- Events are now sent on Google Gloud Functions Integration ([#1249](https://github.com/getsentry/sentry-dotnet/pull/1249))
- Cache envelope headers ([#1242](https://github.com/getsentry/sentry-dotnet/pull/1242))
- Avoid replacing Transaction Name on ASP.NET Core by null or empty ([#1215](https://github.com/getsentry/sentry-dotnet/pull/1215))
- Ignore DiagnosticSource Integration if no Sampling available ([#1238](https://github.com/getsentry/sentry-dotnet/pull/1238))

## 3.9.4

### Fixes

- Unity Android support: check for native crashes before closing session as Abnormal ([#1222](https://github.com/getsentry/sentry-dotnet/pull/1222))

## 3.9.3

### Fixes

- Add missing PathBase from ASP.NET Core ([#1198](https://github.com/getsentry/sentry-dotnet/pull/1198))
- Use fallback if route pattern is MVC ([#1188](https://github.com/getsentry/sentry-dotnet/pull/1188))
- Move UseSentryTracing to different namespace ([#1200](https://github.com/getsentry/sentry-dotnet/pull/1200))
- Prevent duplicate package reporting ([#1197](https://github.com/getsentry/sentry-dotnet/pull/1197))

## 3.9.2

### Fixes

- Exceptions from UnhandledExceptionIntegration were not marking sessions as crashed ([#1193](https://github.com/getsentry/sentry-dotnet/pull/1193))

## 3.9.1

### Fixes

- Removed braces from tag keys on DefaultSentryScopeStateProcessor ([#1183](https://github.com/getsentry/sentry-dotnet/pull/1183))
- Fix SQLClient unplanned behaviors ([#1179](https://github.com/getsentry/sentry-dotnet/pull/1179))
- Add fallback to Scope Stack from AspNet ([#1180](https://github.com/getsentry/sentry-dotnet/pull/1180))

## 3.9.0

### Features

- EF Core and SQLClient performance monitoring integration ([#1154](https://github.com/getsentry/sentry-dotnet/pull/1154))
- Improved SDK diagnostic logs ([#1161](https://github.com/getsentry/sentry-dotnet/pull/1161))
- Add Scope observer to SentryOptions ([#1153](https://github.com/getsentry/sentry-dotnet/pull/1153))

### Fixes

- Fix end session from Hub adapter not being passed to SentrySDK ([#1158](https://github.com/getsentry/sentry-dotnet/pull/1158))
- Installation id catches dir not exist([#1159](https://github.com/getsentry/sentry-dotnet/pull/1159))
- Set error status to transaction if http has exception and ok status ([#1143](https://github.com/getsentry/sentry-dotnet/pull/1143))
- Fix max breadcrumbs limit when MaxBreadcrumbs is zero or lower ([#1145](https://github.com/getsentry/sentry-dotnet/pull/1145))

## 3.8.3

### Features

- New package Sentry.Tunnel to proxy Sentry events ([#1133](https://github.com/getsentry/sentry-dotnet/pull/1133))

### Fixes

- Avoid serializing dangerous types ([#1134](https://github.com/getsentry/sentry-dotnet/pull/1134))
- Don't cancel cache flushing on init ([#1139](https://github.com/getsentry/sentry-dotnet/pull/1139))

## 3.8.2

### Fixes

- Add IsParentSampled to ITransactionContext ([#1128](https://github.com/getsentry/sentry-dotnet/pull/1128)
- Avoid warn in global mode ([#1132](https://github.com/getsentry/sentry-dotnet/pull/1132))
- Fix `ParentSampledId` being reset on `Transaction` ([#1130](https://github.com/getsentry/sentry-dotnet/pull/1130))

## 3.8.1

### Fixes

- Persisted Sessions logging ([#1125](https://github.com/getsentry/sentry-dotnet/pull/1125))
- Don't log an error when attempting to recover a persisted session but none exists ([#1123](https://github.com/getsentry/sentry-dotnet/pull/1123))

### Features

- Introduce scope stack abstraction to support global scope on desktop and mobile applications and `HttpContext`-backed scoped on legacy ASP.NET ([#1124](https://github.com/getsentry/sentry-dotnet/pull/1124))

## 3.8.0

### Fixes

- ASP.NET Core: fix handled not being set for Handled exceptions ([#1111](https://github.com/getsentry/sentry-dotnet/pull/1111))

### Features

- File system persistence for sessions ([#1105](https://github.com/getsentry/sentry-dotnet/pull/1105))

## 3.7.0

### Features

- Add HTTP request breadcrumb ([#1113](https://github.com/getsentry/sentry-dotnet/pull/1113))
- Integration for Google Cloud Functions ([#1085](https://github.com/getsentry/sentry-dotnet/pull/1085))
- Add ClearAttachments to Scope ([#1104](https://github.com/getsentry/sentry-dotnet/pull/1104))
- Add additional logging and additional fallback for installation ID ([#1103](https://github.com/getsentry/sentry-dotnet/pull/1103))

### Fixes

- Avoid Unhandled Exception on .NET 461 if the Registry Access threw an exception ([#1101](https://github.com/getsentry/sentry-dotnet/pull/1101))

## 3.6.1

### Fixes

- `IHub.ResumeSession()`: don't start a new session if pause wasn't called or if there is no active session ([#1089](https://github.com/getsentry/sentry-dotnet/pull/1089))
- Fixed incorrect order when getting the last active span ([#1094](https://github.com/getsentry/sentry-dotnet/pull/1094))
- Fix logger call in BackgroundWorker that caused a formatting exception in runtime ([#1092](https://github.com/getsentry/sentry-dotnet/pull/1092))

## 3.6.0

### Features

- Implement pause & resume session ([#1069](https://github.com/getsentry/sentry-dotnet/pull/1069))
- Add auto session tracking ([#1068](https://github.com/getsentry/sentry-dotnet/pull/1068))
- Add SDK information to envelope ([#1084](https://github.com/getsentry/sentry-dotnet/pull/1084))
- Add ReportAssembliesMode in favor of ReportAssemblies ([#1079](https://github.com/getsentry/sentry-dotnet/pull/1079))

### Fixes

- System.Text.Json 5.0.2 ([#1078](https://github.com/getsentry/sentry-dotnet/pull/1078))

## 3.6.0-alpha.2

### Features

- Extended Device and GPU protocol; public IJsonSerializable ([#1063](https://github.com/getsentry/sentry-dotnet/pull/1063))
- ASP.NET Core: Option `AdjustStandardEnvironmentNameCasing` to opt-out from lower casing env name. [#1057](https://github.com/getsentry/sentry-dotnet/pull/1057)
- Sessions: Improve exception check in `CaptureEvent(...)` for the purpose of reporting errors in session ([#1058](https://github.com/getsentry/sentry-dotnet/pull/1058))
- Introduce TraceDiagnosticLogger and obsolete DebugDiagnosticLogger ([#1048](https://github.com/getsentry/sentry-dotnet/pull/1048))

### Fixes

- Handle error thrown while trying to get `BootTime` on PS4 with IL2CPP ([#1062](https://github.com/getsentry/sentry-dotnet/pull/1062))
- Use SentryId for ISession.Id ([#1052](https://github.com/getsentry/sentry-dotnet/pull/1052))
- Add System.Reflection.Metadata as a dependency for netcoreapp3.0 target([#1064](https://github.com/getsentry/sentry-dotnet/pull/1064))

## 3.6.0-alpha.1

### Features

- Implemented client-mode release health ([#1013](https://github.com/getsentry/sentry-dotnet/pull/1013))

### Fixes

- Report lowercase staging environment for ASP.NET Core ([#1046](https://github.com/getsentry/sentry-unity/pull/1046))

## 3.5.0

### Features

- Report user IP address for ASP.NET Core ([#1045](https://github.com/getsentry/sentry-unity/pull/1045))

### Fixes

- Connect middleware exceptions to transactions ([#1043](https://github.com/getsentry/sentry-dotnet/pull/1043))
- Hub.IsEnabled set to false when Hub disposed ([#1021](https://github.com/getsentry/sentry-dotnet/pull/1021))

## 3.4.0

### Features

- Sentry.EntityFramework moved to this repository ([#1017](https://github.com/getsentry/sentry-dotnet/pull/1017))
- Additional `netstandard2.1` target added. Sample with .NET Core 3.1 console app.
- `UseBreadcrumbs` is called automatically by `AddEntityFramework`

### Fixes

- Normalize line breaks ([#1016](https://github.com/getsentry/sentry-dotnet/pull/1016))
- Finish span with exception in SentryHttpMessageHandler ([#1037](https://github.com/getsentry/sentry-dotnet/pull/1037))

## 3.4.0-beta.0

### Features

- Serilog: Add support for Serilog.Formatting.ITextFormatter ([#998](https://github.com/getsentry/sentry-dotnet/pull/998))
- simplify ifdef ([#1010](https://github.com/getsentry/sentry-dotnet/pull/1010))
- Use `DebugDiagnosticLogger` as the default logger for legacy ASP.NET ([#1012](https://github.com/getsentry/sentry-dotnet/pull/1012))
- Adjust parameter type in `AddBreadcrumb` to use `IReadOnlyDictionary<...>` instead of `Dictionary<...>` ([#1000](https://github.com/getsentry/sentry-dotnet/pull/1000))
- await dispose everywhere ([#1009](https://github.com/getsentry/sentry-dotnet/pull/1009))
- Further simplify transaction integration from legacy ASP.NET ([#1011](https://github.com/getsentry/sentry-dotnet/pull/1011))

## 3.3.5-beta.0

### Features

- Default environment to "debug" if running with debugger attached (#978)
- ASP.NET Classic: `HttpContext.StartSentryTransaction()` extension method (#996)

### Fixes

- Unity can have negative line numbers ([#994](https://github.com/getsentry/sentry-dotnet/pull/994))
- Fixed an issue where an attempt to deserialize `Device` with a non-system time zone failed ([#993](https://github.com/getsentry/sentry-dotnet/pull/993))

## 3.3.4

### Features

- Env var to keep large envelopes if they are rejected by Sentry (#957)

### Fixes

- serialize parent_span_id in contexts.trace (#958)

## 3.3.3

### Fixes

- boot time detection can fail in some cases (#955)

## 3.3.2

### Fixes

- Don't override Span/Transaction status on Finish(...) if status was not provided explicitly (#928) @Tyrrrz
- Fix startup time shows incorrect value on macOS/Linux. Opt-out available for IL2CPP. (#948)

## 3.3.1

### Fixes

- Move Description field from Transaction to Trace context (#924) @Tyrrrz
- Drop unfinished spans from transaction (#923) @Tyrrrz
- Don't dispose the SDK when UnobservedTaskException is captured (#925) @bruno-garcia
- Fix spans not inheriting TraceId from transaction (#922) @Tyrrrz

## 3.3.0

### Features

- Add StartupTime and Device.BootTime (#887) @lucas-zimerman
- Link events to currently active span (#909) @Tyrrrz
- Add useful contextual data to TransactionSamplingContext in ASP.NET Core integration (#910) @Tyrrrz

### Changes

- Limit max spans in transaction to 1000 (#908) @Tyrrrz

## 3.2.0

### Changes

- Changed the underlying implementation of `ITransaction` and `ISpan`. `IHub.CaptureTransaction` now takes a `Transaction` instead of `ITransaction`. (#880) @Tyrrrz
- Add IsParentSampled to TransactionContext (#885) @Tyrrrz
- Retrieve CurrentVersion for ASP.NET applications (#884) @lucas-zimerman
- Make description parameter nullable on `ISpan.StartChild(...)` and related methods (#900) @Tyrrrz
- Add Platform to Transaction, mimicking the same property on SentryEvent (#901) @Tyrrrz

## 3.1.0

### Features

- Adding TaskUnobservedTaskExceptionIntegration to default integrations and method to remove it (#870) @FilipNemec
- Enrich transactions with more data (#875) @Tyrrrz

### Fixes

- Don't add version prefix in release if it's already set (#877) @Tyrrrz

## 3.0.8

### Features

- Add AddSentryTag and AddSentryContext Extensions for exception class (#834) @lucas-zimerman
- Associate span exceptions with event exceptions (#848) @Tyrrrz
- MaxCacheItems option to control files on disk (#846) @Tyrrrz
- Move SentryHttpMessageHandlerBuilderFilter to Sentry.Extensions.Logging (#845) @Tyrrrz

### Fixes

- Fix CachingTransport throwing an exception when it can't move the files from the previous session (#871) @Tyrrrz

## 3.0.7

### Changes

- Don't write timezone_display_name if it's the same as the ID (#837) @Tyrrrz
- Serialize arbitrary objects in contexts (#838) @Tyrrrz

## 3.0.6

### Fixes

- Fix serialization of transactions when filesystem caching is enabled. (#815) @Tyrrrz
- Fix UWP not registering exceptions (#821) @lucas-zimerman
- Fix tracing middleware (#813) @Tyrrrz

## 3.0.5

### Changes

- Fix transaction sampling (#810) @Tyrrrz

## 3.0.4

### Changes

- Don't add logs coming from Sentry as breadcrumbs (fixes stack overflow exception) (#797) @Tyrrrz
- Consolidate logic for resolving hub (fixes bug "SENTRY_DSN is not defined") (#795) @Tyrrrz
- Add SetFingerprint overload that takes `params string[]` (#796) @Tyrrrz
- Create spans for outgoing HTTP requests (#802) @Tyrrrz
- Finish span on exception in SentryHttpMessageHandler (#806) @Tyrrrz
- Fix ObjectDisposedException caused by object reuse in RetryAfterHandler (#807) @Tyrrrz

## 3.0.3

### Changes

- Fix DI issues in ASP.NET Core + SentryHttpMessageHandlerBuilderFilter (#789) @Tyrrrz
- Fix incorrect NRT on SpanContext.ctor (#788) @Tyrrrz
- Remove the `Evaluate` error from the breadcrumb list (#790) @Tyrrrz
- Set default tracing sample rate to 0.0 (#791) @Tyrrrz

## 3.0.2

### Changes

- Add GetSpan() to IHub and SentrySdk (#782) @Tyrrrz
- Automatically start transactions from incoming trace in ASP.NET Core (#783) @Tyrrrz
- Automatically inject 'sentry-trace' on outgoing requests in ASP.NET Core (#784) @Tyrrrz

## 3.0.1

### Changes

- bump log4net 2.0.12 (#781) @bruno-garcia
- Fix Serilog version (#780) @bruno-garcia
- Move main Protocol types to Sentry namespace (#779) @bruno-garcia

## 3.0.0

### Changes

- Add support for dynamic transaction sampling. (#753) @Tyrrrz
- Integrate trace headers. (#758) @Tyrrrz
- Renamed Option `DiagnosticsLevel` to `DiagnosticLevel` (#759) @bruno-garcia
- Add additional data to transactions (#763) @Tyrrrz
- Improve transaction instrumentation on ASP.NET Core (#766) @Tyrrrz
- Add `Release` to `Scope` (#765) @Tyrrrz
- Don't fallback to `HttpContext.RequestPath` if a route is unknown (#767 #769) @kanadaj @Tyrrrz

## 3.0.0-beta.0

### Changes

- Add instruction_addr to SentryStackFrame. (#744) @lucas-zimerman
- Default stack trace format: Ben.Demystifier (#732) @bruno-garcia

## 3.0.0-alpha.11

### Changed

- Limit attachment size (#705)
- Separate tracing middleware (#737)
- Bring Transaction a bit more inline with Java SDK (#741)
- Sync transaction and transaction name on scope (#740)

## 3.0.0-alpha.10

- Disabled Mono StackTrace Factory. (#709) @lucas-zimerman
- Adds to the existing User Other dict rather than replacing (#729) @brettjenkins

## 3.0.0-alpha.9

- Handle non-json error response messages on HttpTransport. (#690) @lucas-zimerman
- Fix deadlock on missing ConfigureAwait into foreach loops. (#694) @lucas-zimerman
- Report gRPC sdk name (#700) @bruno-garcia

## 3.0.0-alpha.8

- Include parameters in stack frames. (#662) @Tyrrrz
- Remove CultureUIInfo if value is even with CultureInfo. (#671) @lucas-zimerman
- Make all fields on UserFeedback optional. (#660) @Tyrrrz
- Align transaction names with Java. (#659) @Tyrrrz
- Include assembly name in default release. (#682) @Tyrrrz
- Add support for attachments. (#670) @Tyrrrz
- Improve logging for relay errors. (#683) @Tyrrrz
- Report sentry.dotnet.aspnet on the new Sentry.AspNet package. (#681) @Tyrrrz
- Always send a default release. (#695) @Tyrrrz

## 3.0.0-alpha.7

- Ref moved SentryId from namespace Sentry.Protocol to Sentry (#643) @lucas-zimerman
- Ref renamed `CacheFlushTimeout` to `InitCacheFlushTimeout` (#638) @lucas-zimerman
- Add support for performance. ([#633](https://github.com/getsentry/sentry-dotnet/pull/633))
- Transaction (of type `string`) on Scope and Event now is called TransactionName. ([#633](https://github.com/getsentry/sentry-dotnet/pull/633))

## 3.0.0-alpha.6

- Abandon ValueTask #611
- Fix Cache deleted on HttpTransport exception. (#610) @lucas-zimerman
- Add `SentryScopeStateProcessor` #603
- Add net5.0 TFM to libraries #606
- Add more logging to CachingTransport #619
- Bump Microsoft.Bcl.AsyncInterfaces to 5.0.0 #618
- Bump `Microsoft.Bcl.AsyncInterfaces` to 5.0.0 #618
- `DefaultTags` moved from `SentryLoggingOptions` to `SentryOptions` (#637) @PureKrome
- `Sentry.Serilog` can accept DefaultTags (#637) @PureKrome

## 3.0.0-alpha.5

- Replaced `BaseScope` with `IScope`. (#590) @Tyrrrz
- Removed code coverage report from the test folder. (#592) @lucas-zimerman
- Add target framework NET5.0 on Sentry.csproj. Change the type of `Extra` where value parameter become nullable. @lucas-zimerman
- Implement envelope caching. (#576) @Tyrrrz
- Add a list of .NET Frameworks installed when available. (#531) @lucas-zimerman
- Parse Mono and IL2CPP stacktraces for Unity and Xamarin (#578) @bruno-garcia
- Update TFMs and dependency min version (#580) @bruno-garcia
- Run all tests on .NET 5 (#583) @bruno-garcia

## 3.0.0-alpha.4

- Add the client user ip if both SendDefaultPii and IsEnvironmentUser are set. (#1015) @lucas-zimerman
- Replace Task with ValueTask where possible. (#564) @Tyrrrz
- Add support for ASP.NET Core gRPC (#563) @Mitch528
- Push API docs to GitHub Pages GH Actions (#570) @bruno-garcia
- Refactor envelopes

## 3.0.0-alpha.3

- Add support for user feedback. (#559) @lucas-zimerman
- Add support for envelope deserialization (#558) @Tyrrrz
- Add package description and tags to Sentry.AspNet @Tyrrrz
- Fix internal url references for the new Sentry documentation. (#562) @lucas-zimerman

## 3.0.0-alpha.2

- Set the Environment setting to 'production' if none was provided. (#550) @PureKrome
- ASPNET.Core hosting environment is set to 'production' / 'development' (notice lower casing) if no custom options.Enviroment is set. (#554) @PureKrome
- Add most popular libraries to InAppExclude #555 (@bruno-garcia)
- Add support for individual rate limits.
- Extend `SentryOptions.BeforeBreadcrumb` signature to accept returning nullable values.
- Add support for envelope deserialization.

## 3.0.0-alpha.1

- Rename `LogEntry` to `SentryMessage`. Change type of `SentryEvent.Message` from `string` to `SentryMessage`.
- Change the type of `Gpu.VendorId` from `int` to `string`.
- Add support for envelopes.
- Publishing symbols package (snupkg) to nuget.org with sourcelink

## 3.0.0-alpha.0

- Move aspnet-classic integration to Sentry.AspNet (#528) @Tyrrrz
- Merge Sentry.Protocol into Sentry (#527) @Tyrrrz
- Framework and runtime info (#526) @bruno-garcia
- Add NRTS to Sentry.Extensions.Logging (#524) @Tyrrrz
- Add NRTs to Sentry.Serilog, Sentry.NLog, Sentry.Log4Net (#521) @Tyrrrz
- Add NRTs to Sentry.AspNetCore (#520) @Tyrrrz
- Fix CI build on GitHub Actions (#523) @Tyrrrz
- Add GitHubActionsTestLogger (#511) @Tyrrrz

We'd love to get feedback.

## 2.2.0-alpha

Add nullable reference types support (Sentry, Sentry.Protocol) (#509)
fix: Use ASP.NET Core endpoint FQDN (#485)
feat: Add integration to TaskScheduler.UnobservedTaskException (#481)

## 2.1.6

fix: aspnet fqdn (#485) @bruno-garcia
ref: wait on test the time needed (#484) @bruno-garcia
feat: Add integration to TaskScheduler.UnobservedTaskException (#481) @lucas-zimerman
build(deps): bump Serilog.AspNetCore from 3.2.0 to 3.4.0 (#477)  @dependabot-preview
Fix README typo (#480) @AndreasLangberg
build(deps): bump coverlet.msbuild from 2.8.1 to 2.9.0 (#462) @dependabot-preview
build(deps): bump Microsoft.Extensions.Logging.Debug @dependabot-preview
fix some spelling (#475) @SimonCropp
build(deps): bump Microsoft.Extensions.Configuration.Json (#467) @dependabot-preview

## 2.1.5

- fix: MEL don't init if enabled (#460) @bruno-garcia
- feat: Device Calendar, Timezone, CultureInfo (#457) @bruno-garcia
- ref: Log out debug disabled (#459) @bruno-garcia
- dep: Bump PlatformAbstractions (#458) @bruno-garcia
- feat: Exception filter (#456) @bruno-garcia

## 2.1.5-beta

- fix: MEL don't init if enabled (#460) @bruno-garcia
- feat: Device Calendar, Timezone, CultureInfo (#457) @bruno-garcia
- ref: Log out debug disabled (#459) @bruno-garcia
- dep: Bump PlatformAbstractions (#458) @bruno-garcia
- feat: Exception filter (#456) @bruno-garcia

## 2.1.4

- NLog SentryTarget - NLogDiagnosticLogger for writing to NLog InternalLogger (#450) @snakefoot
- fix: SentryScopeManager dispose message (#449) @bruno-garcia
- fix: dont use Sentry namespace on sample (#447) @bruno-garcia
- Remove obsolete API from benchmarks (#445) @bruno-garcia
- build(deps): bump Microsoft.Extensions.Logging.Debug from 2.1.1 to 3.1.4 (#421) @dependabot-preview
- build(deps): bump Microsoft.AspNetCore.Diagnostics from 2.1.1 to 2.2.0 (#431) @dependabot-preview
- build(deps): bump Microsoft.CodeAnalysis.CSharp.Workspaces from 3.1.0 to 3.6.0 (#437) @dependabot-preview

## 2.1.3

- SentryScopeManager - Fixed clone of Stack so it does not reverse order (#420) @snakefoot
- build(deps): bump Serilog.AspNetCore from 2.1.1 to 3.2.0 (#411) @dependabot-preview
- Removed dependency on System.Collections.Immutable (#405) @snakefoot
- Fix Sentry.Microsoft.Logging Filter now drops also breadcrumbs (#440)

## 2.1.2-beta5

Fix Background worker dispose logs error message (#408)
Fix sentry serilog extension method collapsing (#406)
Fix Sentry.Samples.NLog so NLog.config is valid (#404)

Thanks @snakefoot and @JimHume for the fixes

Add MVC route data extraction to ScopeExtensions.Populate() (#401)

## 2.1.2-beta3

Fixed ASP.NET System.Web catch HttpException to prevent the request processor from being unable to submit #397 (#398)

## 2.1.2-beta2

- Ignore WCF error and capture (#391)

### 2.1.2-beta

- Serilog Sentry sink does not load all options from IConfiguration (#380)
- UnhandledException sets Handled=false (#382)

## 2.1.1

Bug fix:  Don't overwrite server name set via configuration with machine name on ASP.NET Core #372

## 2.1.0

- Set score url to fully constructed url #367 Thanks @christopher-taormina-zocdoc
- Don't dedupe from inner exception #363 - Note this might change groupings. It's opt-in.
- Expose FlushAsync to intellisense #362
- Protocol monorepo #325 - new protocol version whenever there's a new SDK release

## 2.0.3

Expose httpHandler creation (#359)
NLog: possibility to override fingerprint using AdditionalGroupingKey (#358) @Shtannikov
Take ServerName from options (#356)

## 2.0.2

Add logger and category from Serilog SourceContext. (#316) @krisztiankocsis
Set DateFormatHandling.IsoDateFormat for serializer. Fixes #351 (#353)  @olsh

## 2.0.1

Removed `-beta` from dependencies.

## 2.0.0

- SentryTarget - GetTagsFromLogEvent with null check (#326)
- handled process corrupted (#328)
- sourcelink GA (#330)
- Adds ability to specify user values via NLog configuration (#336)
- Add option to ASP.NET Core to flush events after response complete (#288)
- Fixed race on `BackgroundWorker`  (#293)
- Exclude `Sentry.` frames from InApp (#272)
- NLog SentryTarget with less overhead for breadcrumb (#273)
- Logging on body not extracted (#246)
- Add support to DefaultTags for ASP.NET Core and M.E.Logging (#268)
- Don't use ValueTuple (#263)
- All public members were documented: #252
- Use EnableBuffering to keep request payload around: #250
- Serilog default levels: #237
- Removed dev dependency from external dependencies 4d92ab0
- Use new `Sentry.Protocol` 836fb07e
- Use new `Sentry.PlatformAbsrtractions` #226
- Debug logging for ASP.NET Classic #209
- Reading request body throws on ASP.NET Core 3 (#324)
- NLog: null check contextProp.Value during IncludeEventDataOnBreadcrumbs (#323)
- JsonSerializerSettings - ReferenceLoopHandling.Ignore (#312)
- Fixed error when reading request body affects collecting other request data (#299)
- `Microsoft.Extensions.Logging` `ConfigureScope` invocation. #208, #210, #224 Thanks @dbraillon
- `Sentry.Serilog` Verbose level. #213, #217. Thanks @kanadaj
- AppDomain.ProcessExit will close the SDK: #242
- Adds PublicApiAnalyzers to public projects: #234
- NLog: Utilizes Flush functionality in NLog target: #228
- NLog: Set the logger via the log event info in SentryTarget.Write, #227
- Multi-target .NET Core 3.0 (#308)

Major version bumped due to these breaking changes:

1. `Sentry.Protocol` version 2.0.0

* Remove StackTrace from SentryEvent [#38](https://github.com/getsentry/sentry-dotnet-protocol/pull/38) - StackTrace is either part of Thread or SentryException.

2. Removed `ContextLine` #223
3. Use `StackTrace` from `Threads` #222
4. `FlushAsync` added to `ISentryClient` #214

## 2.0.0-beta8

- SentryTarget - GetTagsFromLogEvent with null check (#326)
- handled process corrupted (#328)
- sourcelink GA (#330)
- Adds ability to specify user values via NLog configuration (#336)

## 2.0.0-beta7

Fixes:

- Reading request body throws on ASP.NET Core 3 (#324)
- NLog: null check contextProp.Value during IncludeEventDataOnBreadcrumbs (#323)
- JsonSerializerSettings - ReferenceLoopHandling.Ignore (#312)

Features:

- Multi-target .NET Core 3.0 (#308)

## 2.0.0-beta6

- Fixed error when reading request body affects collecting other request data (#299)

## 2.0.0-beta5

- Add option to ASP.NET Core to flush events after response complete (#288)
- Fixed race on `BackgroundWorker`  (#293)
- Exclude `Sentry.` frames from InApp (#272)
- NLog SentryTarget with less overhead for breadcrumb (#273)

## 2.0.0-beta4

- Logging on body not extracted (#246)
- Add support to DefaultTags for ASP.NET Core and M.E.Logging (#268)
- Don't use ValueTuple (#263)

## 2.0.0-beta3

- All public members were documented: #252
- Use EnableBuffering to keep request payload around: #250
- Serilog default levels: #237

Thanks @josh-degraw for:

- AppDomain.ProcessExit will close the SDK: #242
- Adds PublicApiAnalyzers to public projects: #234
- NLog: Utilizes Flush functionality in NLog target: #228
- NLog: Set the logger via the log event info in SentryTarget.Write, #227

## 2.0.0-beta2

- Removed dev dependency from external dependencies 4d92ab0
- Use new `Sentry.Protocol` 836fb07e
- Use new `Sentry.PlatformAbsrtractions` #226

## 2.0.0-beta

Major version bumped due to these breaking changes:

1. `Sentry.Protocol` version 2.0.0

* Remove StackTrace from SentryEvent [#38](https://github.com/getsentry/sentry-dotnet-protocol/pull/38) - StackTrace is either part of Thread or SentryException.

2. Removed `ContextLine` #223
3. Use `StackTrace` from `Threads` #222
4. `FlushAsync` added to `ISentryClient` #214

Other Features:

- Debug logging for ASP.NET Classic #209

Fixes:

- `Microsoft.Extensions.Logging` `ConfigureScope` invocation. #208, #210, #224 Thanks @dbraillon
- `Sentry.Serilog` Verbose level. #213, #217. Thanks @kanadaj

## 1.2.1-beta

Fixes and improvements to the NLog integration: #207 by @josh-degraw

## 1.2.0

### Features

- Optionally skip module registrations #202 - (Thanks @josh-degraw)
- First NLog integration release #188 (Thanks @josh-degraw)
- Extensible stack trace #184 (Thanks @pengweiqhca)
- MaxRequestSize for ASP.NET and ASP.NET Core #174
- InAppInclude #171
- Overload to AddSentry #163 by (Thanks @f1nzer)
- ASP.NET Core AddSentry has now ConfigureScope: #160

### Bug fixes

- Don't override user #199
- Read the hub to take latest Client: 8f4b5ba

## 1.1.3-beta4

Bug fix: Don't override user  #199

## 1.1.3-beta3

- First NLog integration release #188 (Thanks @josh-degraw)
- Extensible stack trace #184 (Thanks @pengweiqhca)

## 1.1.3-beta2

Feature:
- MaxRequestSize for ASP.NET and ASP.NET Core #174
- InAppInclude #171

Fix: Diagnostic log order: #173 by @scolestock

## 1.1.3-beta

Fixed:
- Read the hub to take latest Client: 8f4b5ba1a3
- Uses Sentry.Protocol 1.0.4 4035e25

Feature
- Overload to `AddSentry` #163 by @F1nZeR
- ASP.NET Core `AddSentry` has now `ConfigureScope`: #160

## 1.1.2

Using [new version of the protocol with fixes and features](https://github.com/getsentry/sentry-dotnet-protocol/releases/tag/1.0.3).

Fixed:

ASP.NET Core integration issue when containers are built on the ServiceCollection after SDK is initialized (#157, #103 )

## 1.1.2-beta

Fixed:
- ASP.NET Core integration issue when containers are built on the ServiceCollection after SDK is initialized (#157, #103 )

## 1.1.1

Fixed:
- Serilog bug that self log would recurse #156

Feature:
- log4net environment via xml configuration #150 (Thanks Sébastien Pierre)

## 1.1.0

Includes all features and bug fixes of previous beta releases:

Features:

- Use log entry to improve grouping #125
- Use .NET Core SDK 2.1.401
- Make AddProcessors extension methods on Options public #115
- Format InternalsVisibleTo to avoid iOS issue: 94e28b3
- Serilog Integration #118, #145
- Capture methods return SentryId #139, #140
- MEL integration keeps properties as tags #146
- Sentry package Includes net461 target #135

Bug fixes:

- Disabled SDK throws on shutdown: #124
- Log4net only init if current hub is disabled #119

Thanks to our growing list of [contributors](https://github.com/getsentry/sentry-dotnet/graphs/contributors).

## 1.0.1-beta5

- Added `net461` target to Serilog package #148

## 1.0.1-beta4

- Serilog Integration #118, #145
- `Capture` methods return `SentryId` #139, #140
- MEL integration keeps properties as tags #146
- Revert reducing Json.NET requirements <https://github.com/getsentry/sentry-dotnet/commit/1aed4a5c76ead2f4d39f1c2979eda02d068bfacd>

Thanks to our growing [list of contributors](https://github.com/getsentry/sentry-dotnet/graphs/contributors).

## 1.0.1-beta3

Lowering Newtonsoft.Json requirements; #138

## 1.0.1-beta2

`Sentry` package Includes `net461` target #135

## 1.0.1-beta

Features:
- Use log entry to improve grouping #125
- Use .NET Core SDK 2.1.401
- Make `AddProcessors` extension methods on Options public  #115
- Format InternalsVisibleTo to avoid iOS issue: 94e28b3

Bug fixes:
- Disabled SDK throws on shutdown: #124
- Log4net only init if current hub is disabled #119

## 1.0.0

### First major release of the new .NET SDK

#### Main features

##### Sentry package

- Automatic Captures global unhandled exceptions (AppDomain)
- Scope management
- Duplicate events automatically dropped
- Events from the same exception automatically dropped
- Web proxy support
- HttpClient/HttpClientHandler configuration callback
- Compress request body
- Event sampling opt-in
- Event flooding protection (429 retry-after and internal bound queue)
- Release automatically set (AssemblyInformationalVersionAttribute, AssemblyVersion or env var)
- DSN discovered via environment variable
- Release (version) reported automatically
- CLS Compliant
- Strong named
- BeforeSend and BeforeBreadcrumb callbacks
- Event and Exception processors
- SourceLink (including PDB in nuget package)
- Device OS info sent
- Device Runtime info sent
- Enable SDK debug mode (opt-in)
- Attach stack trace for captured messages (opt-in)

##### Sentry.Extensions.Logging

- Includes all features from the `Sentry` package.
- BeginScope data added to Sentry scope, sent with events
- LogInformation or higher added as breadcrumb, sent with next events.
- LogError or higher automatically captures an event
- Minimal levels are configurable.

##### Sentry.AspNetCore

- Includes all features from the `Sentry` package.
- Includes all features from the `Sentry.Extensions.Logging` package.
- Easy ASP.NET Core integration, single line: `UseSentry`.
- Captures unhandled exceptions in the middleware pipeline
- Captures exceptions handled by the framework `UseExceptionHandler` and Error page display.
- Any event sent will include relevant application log messages
- RequestId as tag
- URL as tag
- Environment is automatically set (`IHostingEnvironment`)
- Request payload can be captured if opt-in
- Support for EventProcessors registered with DI
- Support for ExceptionProcessors registered with DI
- Captures logs from the request (using Microsoft.Extensions.Logging)
- Supports configuration system (e.g: appsettings.json)
- Server OS info sent
- Server Runtime info sent
- Request headers sent
- Request body compressed

All packages are:
- Strong named
- Tested on Windows, Linux and macOS
- Tested on .NET Core, .NET Framework and Mono

##### Learn more

- [Code samples](https://github.com/getsentry/sentry-dotnet/tree/master/samples)
- [Sentry docs](https://docs.sentry.io/quickstart/?platform=csharp)

Sample event using the log4net integration:
![Sample event in Sentry](https://github.com/getsentry/sentry-dotnet/blob/master/samples/Sentry.Samples.Log4Net/.assets/log4net-sample.gif?raw=true)

Download it directly from GitHub or using NuGet:

|      Integrations                 |        NuGet         |
| ----------------------------- | -------------------: |
|         **Sentry**            |    [![NuGet](https://img.shields.io/nuget/vpre/Sentry.svg)](https://www.nuget.org/packages/Sentry)   |
|     **Sentry.AspNetCore**     |   [![NuGet](https://img.shields.io/nuget/vpre/Sentry.AspNetCore.svg)](https://www.nuget.org/packages/Sentry.AspNetCore)   |
| **Sentry.Extensions.Logging** | [![NuGet](https://img.shields.io/nuget/vpre/Sentry.Extensions.Logging.svg)](https://www.nuget.org/packages/Sentry.Extensions.Logging)   |
| **Sentry.Log4Net** | [![NuGet](https://img.shields.io/nuget/vpre/Sentry.Log4Net.svg)](https://www.nuget.org/packages/Sentry.Log4Net)   |

# 1.0.0-rc2

Features and improvements:

- `SentrySdk.LastEventId` to get scoped id
- `BeforeBreadcrumb` to allow dropping or modifying a breadcrumb
- Event processors on scope #58
- Event processor as `Func<SentryEvent,SentryEvent>`

Bug fixes:

- #97 Sentry environment takes precedence over ASP.NET Core

Download it directly below from GitHub or using NuGet:

|      Integrations                 |        NuGet         |
| ----------------------------- | -------------------: |
|         **Sentry**            |    [![NuGet](https://img.shields.io/nuget/vpre/Sentry.svg)](https://www.nuget.org/packages/Sentry)   |
|     **Sentry.AspNetCore**     |   [![NuGet](https://img.shields.io/nuget/vpre/Sentry.AspNetCore.svg)](https://www.nuget.org/packages/Sentry.AspNetCore)   |
| **Sentry.Extensions.Logging** | [![NuGet](https://img.shields.io/nuget/vpre/Sentry.Extensions.Logging.svg)](https://www.nuget.org/packages/Sentry.Extensions.Logging)   |
| **Sentry.Log4Net** | [![NuGet](https://img.shields.io/nuget/vpre/Sentry.Log4Net.svg)](https://www.nuget.org/packages/Sentry.Log4Net)   |

# 1.0.0-rc

Features and improvements:

- Microsoft.Extensions.Logging (MEL) use framework configuration system #79 (Thanks @pengweiqhca)
- Use IOptions on Logging and ASP.NET Core integrations #81
- Send PII (personal identifier info, opt-in `SendDefaultPii`): #83
- When SDK is disabled SentryMiddleware passes through to next in pipeline: #84
- SDK diagnostic logging (option: `Debug`): #85
- Sending Stack trace for events without exception (like CaptureMessage, opt-in `AttachStackTrace`) #86

Bug fixes:

- MEL: Only call Init if DSN was provided <https://github.com/getsentry/sentry-dotnet/commit/097c6a9c6f4348d87282c92d9267879d90879e2a>
- Correct namespace for `AddSentry` <https://github.com/getsentry/sentry-dotnet/commit/2498ab4081f171dc78e7f74e4f1f781a557c5d4f>

Breaking changes:

The settings for HTTP and Worker have been moved to `SentryOptions`. There's no need to call `option.Http(h => h...)` anymore.
`option.Proxy` was renamed to `option.HttpProxy`.

[New sample](https://github.com/getsentry/sentry-dotnet/tree/master/samples/Sentry.Samples.GenericHost) using [GenericHost](https://docs.microsoft.com/en-us/aspnet/core/fundamentals/host/generic-host?view=aspnetcore-2.1)

Download it directly below from GitHub or using NuGet:

|      Integrations                 |        NuGet         |
| ----------------------------- | -------------------: |
|         **Sentry**            |    [![NuGet](https://img.shields.io/nuget/vpre/Sentry.svg)](https://www.nuget.org/packages/Sentry)   |
|     **Sentry.AspNetCore**     |   [![NuGet](https://img.shields.io/nuget/vpre/Sentry.AspNetCore.svg)](https://www.nuget.org/packages/Sentry.AspNetCore)   |
| **Sentry.Extensions.Logging** | [![NuGet](https://img.shields.io/nuget/vpre/Sentry.Extensions.Logging.svg)](https://www.nuget.org/packages/Sentry.Extensions.Logging)   |
| **Sentry.Log4Net** | [![NuGet](https://img.shields.io/nuget/vpre/Sentry.Log4Net.svg)](https://www.nuget.org/packages/Sentry.Log4Net)   |

# 0.0.1-preview5

Features:

- Support buffered gzip request #73
- Reduced dependencies from the ASP.NET Core integraiton
- InAppExclude configurable #75
- Duplicate event detects inner exceptions #76
- HttpClientHandler configuration callback #72
- Event sampling opt-in
- ASP.NET Core sends server name

Bug fixes:

- On-prem without chuncked support for gzip #71
- Exception.Data key is not string #77

##### [Watch on youtube](https://www.youtube.com/watch?v=xK6a1goK_w0) how to use the ASP.NET Core integration

Download it directly below from GitHub or using NuGet:

|      Integrations                 |        NuGet         |
| ----------------------------- | -------------------: |
|         **Sentry**            |    [![NuGet](https://img.shields.io/nuget/vpre/Sentry.svg)](https://www.nuget.org/packages/Sentry)   |
|     **Sentry.AspNetCore**     |   [![NuGet](https://img.shields.io/nuget/vpre/Sentry.AspNetCore.svg)](https://www.nuget.org/packages/Sentry.AspNetCore)   |
| **Sentry.Extensions.Logging** | [![NuGet](https://img.shields.io/nuget/vpre/Sentry.Extensions.Logging.svg)](https://www.nuget.org/packages/Sentry.Extensions.Logging)   |
| **Sentry.Log4Net** | [![NuGet](https://img.shields.io/nuget/vpre/Sentry.Log4Net.svg)](https://www.nuget.org/packages/Sentry.Log4Net)   |

## 0.0.1-preview4

Features:

- Using [Sentry Protocol](https://github.com/getsentry/sentry-dotnet-protocol) as a dependency
- Environment can be set via `SentryOptions` #49
- Compress request body (configurable: Fastest, Optimal, Off) #63
- log4net integration
- SDK honors Sentry's 429 HTTP Status with Retry After header #61

Bug fixes:

- `Init` pushes the first scope #55, #54
- `Exception.Data` copied to `SentryEvent.Data` while storing the index of originating error.
- Demangling code ensures Function name available #64
- ASP.NET Core integration throws when Serilog added #65, #68, #67

Improvements to [the docs](https://getsentry.github.io/sentry-dotnet) like:
- Release discovery
- `ConfigureScope` clarifications
- Documenting samples

### [Watch on youtube](https://www.youtube.com/watch?v=xK6a1goK_w0) how to use the ASP.NET Core integration

Download it directly from GitHub or using NuGet:

|      Integrations                 |        NuGet         |
| ----------------------------- | -------------------: |
|         **Sentry**            |    [![NuGet](https://img.shields.io/nuget/vpre/Sentry.svg)](https://www.nuget.org/packages/Sentry)   |
|     **Sentry.AspNetCore**     |   [![NuGet](https://img.shields.io/nuget/vpre/Sentry.AspNetCore.svg)](https://www.nuget.org/packages/Sentry.AspNetCore)   |
| **Sentry.Extensions.Logging** | [![NuGet](https://img.shields.io/nuget/vpre/Sentry.Extensions.Logging.svg)](https://www.nuget.org/packages/Sentry.Extensions.Logging)   |
| **Sentry.Log4Net** | [![NuGet](https://img.shields.io/nuget/vpre/Sentry.Log4Net.svg)](https://www.nuget.org/packages/Sentry.Log4Net)   |

## 0.0.1-preview3

This third preview includes bug fixes and more features. Test coverage increased to 96%

Features and improvements:

- Filter duplicate events/exceptions #43
- EventProcessors can be added (sample [1](https://github.com/getsentry/sentry-dotnet/blob/dbb5a3af054d0ca6f801de37fb7db3632ca2c65a/samples/Sentry.Samples.Console.Customized/Program.cs#L151), [2](https://github.com/getsentry/sentry-dotnet/blob/dbb5a3af054d0ca6f801de37fb7db3632ca2c65a/samples/Sentry.Samples.Console.Customized/Program.cs#L41))
- ExceptionProcessors can be added #36 (sample [1](https://github.com/getsentry/sentry-dotnet/blob/dbb5a3af054d0ca6f801de37fb7db3632ca2c65a/samples/Sentry.Samples.Console.Customized/Program.cs#L172), [2](https://github.com/getsentry/sentry-dotnet/blob/dbb5a3af054d0ca6f801de37fb7db3632ca2c65a/samples/Sentry.Samples.Console.Customized/Program.cs#L42))
- Release is automatically discovered/reported #35
- Contexts is a dictionary - allows custom data #37
- ASP.NET integration reports context as server: server-os, server-runtime #37
- Assemblies strong named #41
- Scope exposes IReadOnly members instead of Immutables
- Released a [documentation site](https://getsentry.github.io/sentry-dotnet/)

Bug fixes:

# 46 Strong name
# 40 Logger provider gets disposed/flushes events

[Watch on youtube](https://www.youtube.com/watch?v=xK6a1goK_w0) how to use the ASP.NET Core integration.

Download it directly from GitHub or using NuGet:

|      Integrations                 |        NuGet         |
| ----------------------------- | -------------------: |
|         **Sentry**            |    [![NuGet](https://img.shields.io/nuget/vpre/Sentry.svg)](https://www.nuget.org/packages/Sentry)   |
|     **Sentry.AspNetCore**     |   [![NuGet](https://img.shields.io/nuget/vpre/Sentry.AspNetCore.svg)](https://www.nuget.org/packages/Sentry.AspNetCore)   |
| **Sentry.Extensions.Logging** | [![NuGet](https://img.shields.io/nuget/vpre/Sentry.Extensions.Logging.svg)](https://www.nuget.org/packages/Sentry.Extensions.Logging)   |

## 0.0.1-preview2

This second release includes bug fixes and more features. Test coverage increased to 93%

Features and improvements:
- Added `CaptureMessage`
- `BeforeSend` callback errors are sent as breadcrumbs
- `ASP.NET Core` integration doesn't add tags added by `Microsoft.Extensions.Logging`
- SDK name is reported depending on the package added
- Integrations API allows user-defined SDK integration
- Unhandled exception handler can be configured via integrations
- Filter kestrel log eventid 13 (application error) when already captured by the middleware

Bugs fixed:
- Fixed #28
- HTTP Proxy set to HTTP message handler

Download it directly from GitHub or using NuGet:

|      Integrations                 |        NuGet         |
| ----------------------------- | -------------------: |
|         **Sentry**            |    [![NuGet](https://img.shields.io/nuget/vpre/Sentry.svg)](https://www.nuget.org/packages/Sentry)   |
|     **Sentry.AspNetCore**     |   [![NuGet](https://img.shields.io/nuget/vpre/Sentry.AspNetCore.svg)](https://www.nuget.org/packages/Sentry.AspNetCore)   |
| **Sentry.Extensions.Logging** | [![NuGet](https://img.shields.io/nuget/vpre/Sentry.Extensions.Logging.svg)](https://www.nuget.org/packages/Sentry.Extensions.Logging)   |

## 0.0.1-preview1

Our first preview of the SDK:

Main features:
- Easy ASP.NET Core integration, single line: `UseSentry`.
- Captures unhandled exceptions in the middleware pipeline
- Captures exceptions handled by the framework `UseExceptionHandler` and Error page display.
- Captures process-wide unhandled exceptions (AppDomain)
- Captures logger.Error or logger.Critical
- When an event is sent, data from the current request augments the event.
- Sends information about the server running the app (OS, Runtime, etc)
- Informational logs written by the app or framework augment events sent to Sentry
- Optional include of the request body
- HTTP Proxy configuration

Also available via NuGet:

[Sentry](https://www.nuget.org/packages/Sentry/0.0.1-preview1)
[Sentry.AspNetCore](https://www.nuget.org/packages/Sentry.AspNetCore/0.0.1-preview1)
[Sentry.Extensions.Logging](https://www.nuget.org/packages/Sentry.Extensions.Logging/0.0.1-preview1)<|MERGE_RESOLUTION|>--- conflicted
+++ resolved
@@ -2,7 +2,6 @@
 
 ## Unreleased
 
-<<<<<<< HEAD
 ## 4.0.0-alpha.0
 
 This release brings support for .NET 8 Native AOT publishing and cleans up some of the old APIs that have outlived their use.
@@ -102,11 +101,9 @@
 - Integrate `sentry-native` as a static library in Native AOT builds to enable symbolication. ([#2704](https://github.com/getsentry/sentry-dotnet/pull/2704))
 
 ## Unreleased - 3.x
-=======
 ### Fixes
 
  - `CaptureFailedRequests` and `FailedRequestStatusCodes` are now getting respected by the Cocoa SDK. This is relevant for MAUI apps where requests are getting handled natively ([#2744](https://github.com/getsentry/sentry-dotnet/issues/2744))
->>>>>>> f5c26441
 
 ### Dependencies
 
