--- conflicted
+++ resolved
@@ -4,23 +4,12 @@
   using: composite
 
   steps:
-<<<<<<< HEAD
-    - name: Get submodule status
-      shell: bash
-      run: cat .git/modules/modules/sentry-cocoa/HEAD
-
-=======
->>>>>>> 7fa750c3
     - name: Cache Sentry Cocoa SDK
       id: cache-sentry-cocoa
       uses: actions/cache@v3
       with:
         path: modules/sentry-cocoa/Carthage
-<<<<<<< HEAD
-        key: sentry-cocoa-${{ hashFiles('scripts/build-sentry-cocoa.sh', '.git/modules/modules/sentry-cocoa/HEAD') }}
-=======
         key: sentry-cocoa-${{ hashFiles('scripts/build-sentry-cocoa.sh') }}-${{ hashFiles('.git/modules/modules/sentry-cocoa/HEAD') }}
->>>>>>> 7fa750c3
 
     - name: Build Sentry Cocoa SDK
       if: ${{ steps.cache-sentry-cocoa.outputs.cache-hit != 'true' }}
