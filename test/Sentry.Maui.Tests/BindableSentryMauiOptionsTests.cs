--- conflicted
+++ resolved
@@ -5,15 +5,6 @@
 
 public class BindableSentryMauiOptionsTests : BindableTests<SentryMauiOptions>
 {
-<<<<<<< HEAD
-    public BindableSentryMauiOptionsTests() : base(
-        nameof(SentryOptions.ExperimentalMetrics)
-    )
-    {
-    }
-
-=======
->>>>>>> cdbec911
     [Fact]
     public void BindableProperties_MatchOptionsProperties()
     {
